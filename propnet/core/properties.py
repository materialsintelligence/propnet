--- conflicted
+++ resolved
@@ -1,19 +1,10 @@
 import numpy as np
 
 from typing import *
-from propnet import logger, ureg, Material
+from propnet import logger, ureg
 from pybtex.database.input.bibtex import Parser
 
-<<<<<<< HEAD
-#Classes storing the metadata and actual values of materials' properties.
-#A dictionary of PropertyMetadata: "property_metadata" is stored in the global scope, hashing on the field: 'name'.
-
-#TODO: A dictionary of Property: "active_props" is stored in the global scope, hashing on the field 'name'.
-
 class PropertyMetadata :
-=======
-class PropertyMetadata:
->>>>>>> 998fdb32
 #Class storing the complete description of a property.
 
     __slots__ = ['name', 'units', 'display_names', 'display_symbols',
@@ -70,7 +61,7 @@
         :param d: dict containing the information necessary to construct a PropertyMetadata object.
         :return: Properly-initialized PropertyMetadata instance.
         """
-        for key in cls.__slots__:
+        for key in PropertyMetadata.expected_props :
             if key not in d.keys() :
                 raise ValueError("Provided Dictionary is missing input argument: " + key)
         return cls(**d)
