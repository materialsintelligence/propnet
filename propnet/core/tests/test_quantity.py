--- conflicted
+++ resolved
@@ -651,37 +651,6 @@
         q = QuantityFactory.create_quantity(DEFAULT_SYMBOLS['is_metallic'],
                                             False, tags='dft')
         d = q.as_dict()
-<<<<<<< HEAD
-        d_storage = q.as_dict(for_storage=True)
-        self.assertEqual(d, {"@module": "propnet.core.quantity",
-                             "@class": "Quantity",
-                             "value": 5,
-                             "units": "dimensionless",
-                             "provenance": q._provenance,
-                             "symbol_type": self.custom_symbol.name})
-
-        # Need more tests for provenance as_dict() method
-        self.assertEqual(d_storage, {"@module": "propnet.core.quantity",
-                                     "@class": "Quantity",
-                                     "value": 5,
-                                     "units": "dimensionless",
-                                     "provenance": q._provenance.as_dict(),
-                                     "internal_id": q._internal_id,
-                                     "symbol_type": self.custom_symbol.name})
-
-        self.assertIsInstance(d_storage['provenance'], dict)
-        #
-        # self.assertEqual(d_storage_omit, {"@module": "propnet.core.quantity",
-        #                                   "@class": "Quantity",
-        #                                   "value": None,
-        #                                   "units": None,
-        #                                   "provenance": None,
-        #                                   "internal_id": q._internal_id,
-        #                                   "symbol_type": self.custom_symbol.name})
-
-if __name__ == "__main__":
-    unittest.main()
-=======
 
         self.assertDictEqual(d, {"@module": "propnet.core.quantity",
                                  "@class": "ObjQuantity",
@@ -975,4 +944,6 @@
         q = QuantityFactory.create_quantity(self.custom_symbol, 1, 'dimensionless', tags='custom')
         self.assertEqual(str(q), "<A, 1 dimensionless, ['custom']>")
         self.assertEqual(repr(q), "<A, 1 dimensionless, ['custom']>")
->>>>>>> 832e58c2
+
+if __name__ == "__main__":
+    unittest.main()