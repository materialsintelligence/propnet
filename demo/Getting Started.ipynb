{
 "cells": [
  {
   "cell_type": "markdown",
   "metadata": {},
   "source": [
    "# Tutorial on using Propnet"
   ]
  },
  {
   "cell_type": "markdown",
   "metadata": {},
   "source": [
    "The following is a tutorial designed to give a base overview of the classes and constructs used in the Propnet project. For each class an example of its construction and base usage is provided."
   ]
  },
  {
   "cell_type": "markdown",
   "metadata": {},
   "source": [
    "# Defining a Property Network: Propnet"
   ]
  },
  {
   "cell_type": "markdown",
   "metadata": {},
   "source": [
    "A Propnet object tells us all about the property types and models currently available for use.\n",
    "\n",
    "The mappings contained in this object define an interconnected network of materials properties. In this form, the Propnet object can be used to enumerate and analyze links between differnet materials properties."
   ]
  },
  {
   "cell_type": "code",
<<<<<<< HEAD
   "execution_count": 8,
   "metadata": {
    "ExecuteTime": {
     "end_time": "2018-03-08T00:09:26.979812Z",
     "start_time": "2018-03-08T00:09:26.977077Z"
    },
    "collapsed": true
   },
=======
   "execution_count": 39,
   "metadata": {},
>>>>>>> 5aed934a
   "outputs": [],
   "source": [
    "from propnet import Propnet"
   ]
  },
  {
   "cell_type": "code",
<<<<<<< HEAD
   "execution_count": 9,
   "metadata": {
    "ExecuteTime": {
     "end_time": "2018-03-08T00:09:29.940443Z",
     "start_time": "2018-03-08T00:09:29.859759Z"
    }
   },
   "outputs": [
    {
     "name": "stdout",
     "output_type": "stream",
     "text": [
      "'ascii' codec can't decode byte 0xc3 in position 626: ordinal not in range(128)\n",
      "'ascii' codec can't decode byte 0xcf in position 176: ordinal not in range(128)\n",
      "'ascii' codec can't decode byte 0xce in position 258: ordinal not in range(128)\n",
      "'ascii' codec can't decode byte 0xc2 in position 529: ordinal not in range(128)\n"
     ]
    }
   ],
=======
   "execution_count": 40,
   "metadata": {},
   "outputs": [],
>>>>>>> 5aed934a
   "source": [
    "p = Propnet()"
   ]
  },
  {
   "cell_type": "markdown",
   "metadata": {},
   "source": [
    "You can print Propnet to see the property types and models it supports."
   ]
  },
  {
   "cell_type": "code",
   "execution_count": 10,
   "metadata": {
    "ExecuteTime": {
     "end_time": "2018-03-08T00:09:32.989235Z",
     "start_time": "2018-03-08T00:09:32.984262Z"
    }
   },
   "outputs": [
    {
     "name": "stdout",
     "output_type": "stream",
     "text": [
      "Propnet Graph\n",
      "\n",
      "Property Types:\n",
      "\t Crystallographic structure (oxidation-state decorated)\n",
      "\t\t Decorate crystal structure with oxidation state\n",
      "\t Is Metallic\n",
      "\t\t Wiedemann-Franz Law\n",
      "\t\t Metallic Classifier\n",
      "\t Crystallographic structure\n",
      "\t Formula\n",
      "\t Crystal Prototype\n",
      "\t Elastic tensor (in Voigt notation)\n",
      "\t Interplanar Spacing\n",
      "\t Final Energy\n",
      "\t Goldschmidt tolerance factor\n",
      "\t Thermal conductivity\n",
      "\t\t Clarke thermal conductivity\n",
      "\t Refractive index\n",
      "\t\t Optical Reflectance from the complex refractive index\n",
      "\t\t Refractive index, relative permeability and permittivity\n",
      "\t Ionic radius of B site in perovskite\n",
      "\t\t Perovskite Classifier\n",
      "\t Absorption Coefficient\n",
      "\t\t Optical Absorbance from the absorption coefficient, thickness and reflectance\n",
      "\t\t Optical Absorption coefficient alpha from extinction coeff and wavelength\n",
      "\t P-wave modulus\n",
      "\t Extinction Coefficient\n",
      "\t\t Optical Reflectance from the complex refractive index\n",
      "\t\t Optical Absorption coefficient alpha from extinction coeff and wavelength\n",
      "\t Thermal conductivity, electronic contribution\n",
      "\t\t Wiedemann-Franz Law\n",
      "\t Transmittance\n",
      "\t\t Optical Transmittance from Absorbance and Reflectance and vise versa\n",
      "\t Interatomic Spacing\n",
      "\t Kohn-Sham gap (PBE)\n",
      "\t Relative permittivity\n",
      "\t\t Refractive index, relative permeability and permittivity\n",
      "\t Snyder's acoustic sound velocity\n",
      "\t\t Calculate Snyder sound velocities\n",
      "\t Volume per Unit Cell\n",
      "\t Young's modulus\n",
      "\t Poisson ratio\n",
      "\t Absorbance\n",
      "\t\t Optical Transmittance from Absorbance and Reflectance and vise versa\n",
      "\t Magnetic deformation\n",
      "\t Compliance tensor (in Voigt notation)\n",
      "\t Snyder's optical sound velocity\n",
      "\t\t Calculate Snyder sound velocities\n",
      "\t Reflectance\n",
      "\t\t Optical Absorbance from the absorption coefficient, thickness and reflectance\n",
      "\t\t Optical Transmittance from Absorbance and Reflectance and vise versa\n",
      "\t Formation Energy per Atom\n",
      "\t Strengthening Coefficient\n",
      "\t Band gap\n",
      "\t\t Estimate experimental band gaps from GW and DFT (PBE) calculations\n",
      "\t Peierls Stress\n",
      "\t Shear modulus\n",
      "\t Electron effective mass\n",
      "\t\t Approximate electron mobility from effective mass and bulk modulus\n",
      "\t Bulk modulus\n",
      "\t\t Approximate electron mobility from effective mass and bulk modulus\n",
      "\t Yield Stress\n",
      "\t Quasiparticle band gap (GW)\n",
      "\t\t Estimate experimental band gaps from GW and DFT (PBE) calculations\n",
      "\t Lattice vectors for unit cell\n",
      "\t Ionic radius of A site in perovskite\n",
      "\t\t Perovskite Classifier\n",
      "\t Relative permeability\n",
      "\t\t Refractive index, relative permeability and permittivity\n",
      "\t Density\n",
      "\t Electron mobility\n",
      "\t Electrical conductivity\n",
      "\t\t Wiedemann-Franz Law\n",
      "\t Energy per atom\n",
      "\t Ionic radius\n",
      "\t\t Find Goldchmidt Tolerance Factor from ionic radii\n",
      "\t Minimum stress needed for dislocation movement\n",
      "\t Snyder's total sound velocity\n",
      "\t Energy above hull\n",
      "\t Temperature\n",
      "\t Piezoelectric Tensor\n",
      "\t Number of atomic sites\n",
      "\t Wavelength\n",
      "\t\t Optical Absorption coefficient alpha from extinction coeff and wavelength\n",
      "\t Resolved shear stress\n",
      "\t Temperature\n",
      "\t\t Wiedemann-Franz Law\n",
      "\t Average grain diameter\n",
      "\t Schmid factor\n",
      "\t Applied stress\n",
      "\t Thickness\n",
      "\t\t Optical Absorbance from the absorption coefficient, thickness and reflectance\n",
      "Models:\n",
      "\t undefined\n",
      "\t Estimate experimental band gaps from GW and DFT (PBE) calculations\n",
      "\t\t Quasiparticle band gap (GW)\n",
      "\t\t Kohn-Sham gap (PBE)\n",
      "\t Calculate Snyder sound velocities\n",
      "\t\t Elastic tensor (in Voigt notation)\n",
      "\t\t Crystallographic structure\n",
      "\t Optical Reflectance from the complex refractive index\n",
      "\t\t Reflectance\n",
      "\t Optical Absorbance from the absorption coefficient, thickness and reflectance\n",
      "\t\t Absorbance\n",
      "\t Clarke thermal conductivity\n",
      "\t\t Elastic tensor (in Voigt notation)\n",
      "\t\t Crystallographic structure\n",
      "\t Refractive index, relative permeability and permittivity\n",
      "\t\t Refractive index\n",
      "\t\t Relative permeability\n",
      "\t\t Relative permittivity\n",
      "\t Approximate electron mobility from effective mass and bulk modulus\n",
      "\t\t Electron mobility\n",
      "\t Wiedemann-Franz Law\n",
      "\t\t Electrical conductivity\n",
      "\t\t Thermal conductivity, electronic contribution\n",
      "\t undefined\n",
      "\t Find Goldchmidt Tolerance Factor from ionic radii\n",
      "\t\t Goldschmidt tolerance factor\n",
      "\t Decorate crystal structure with oxidation state\n",
      "\t\t Crystallographic structure\n",
      "\t Perovskite Classifier\n",
      "\t\t Crystallographic structure (oxidation-state decorated)\n",
      "\t undefined\n",
      "\t Optical Absorption coefficient alpha from extinction coeff and wavelength\n",
      "\t\t Absorption Coefficient\n",
      "\t\t Extinction Coefficient\n",
      "\t\t Wavelength\n",
      "\t undefined\n",
      "\t Metallic Classifier\n",
      "\t\t Kohn-Sham gap (PBE)\n",
      "\t Optical Transmittance from Absorbance and Reflectance and vise versa\n",
      "\t\t Transmittance\n",
      "\t\t Reflectance\n",
      "\t\t Absorbance\n"
     ]
    }
   ],
   "source": [
    "print(p)"
   ]
  },
  {
   "cell_type": "markdown",
   "metadata": {},
   "source": [
    "Or you can iterate over the graph to see how it works behind the scenes."
   ]
  },
  {
   "cell_type": "code",
   "execution_count": 11,
   "metadata": {
    "ExecuteTime": {
     "end_time": "2018-03-08T00:09:35.939610Z",
     "start_time": "2018-03-08T00:09:35.932838Z"
    }
   },
   "outputs": [
    {
     "name": "stdout",
     "output_type": "stream",
     "text": [
      "PropnetNode(node_type=<PropnetNodeType.SymbolType: 2>, node_value=<SymbolType.structure_oxi: <propnet.core.symbols.SymbolMetadata object at 0x113ae0de0>>)\n",
      "PropnetNode(node_type=<PropnetNodeType.SymbolType: 2>, node_value=<SymbolType.is_metallic: <propnet.core.symbols.SymbolMetadata object at 0x113ae0f48>>)\n",
      "PropnetNode(node_type=<PropnetNodeType.SymbolType: 2>, node_value=<SymbolType.structure: <propnet.core.symbols.SymbolMetadata object at 0x113b6e048>>)\n",
      "PropnetNode(node_type=<PropnetNodeType.SymbolType: 2>, node_value=<SymbolType.pretty_formula: <propnet.core.symbols.SymbolMetadata object at 0x113b6e0c0>>)\n",
      "PropnetNode(node_type=<PropnetNodeType.SymbolType: 2>, node_value=<SymbolType.prototype: <propnet.core.symbols.SymbolMetadata object at 0x113b6e138>>)\n",
      "PropnetNode(node_type=<PropnetNodeType.SymbolType: 2>, node_value=<SymbolType.elastic_tensor_voigt: <propnet.core.symbols.SymbolMetadata object at 0x113b6e1b0>>)\n",
      "PropnetNode(node_type=<PropnetNodeType.SymbolType: 2>, node_value=<SymbolType.interplanar_spacing: <propnet.core.symbols.SymbolMetadata object at 0x113b6e228>>)\n",
      "PropnetNode(node_type=<PropnetNodeType.SymbolType: 2>, node_value=<SymbolType.final_energy: <propnet.core.symbols.SymbolMetadata object at 0x113b6e2a0>>)\n",
      "PropnetNode(node_type=<PropnetNodeType.SymbolType: 2>, node_value=<SymbolType.goldschmidt_tolerance_factor: <propnet.core.symbols.SymbolMetadata object at 0x113b6e318>>)\n",
      "PropnetNode(node_type=<PropnetNodeType.SymbolType: 2>, node_value=<SymbolType.thermal_conductivity: <propnet.core.symbols.SymbolMetadata object at 0x113b6e390>>)\n",
      "PropnetNode(node_type=<PropnetNodeType.SymbolType: 2>, node_value=<SymbolType.refractive_index: <propnet.core.symbols.SymbolMetadata object at 0x113b6e408>>)\n",
      "PropnetNode(node_type=<PropnetNodeType.SymbolType: 2>, node_value=<SymbolType.ionic_radius_b: <propnet.core.symbols.SymbolMetadata object at 0x113b6e480>>)\n",
      "PropnetNode(node_type=<PropnetNodeType.SymbolType: 2>, node_value=<SymbolType.absorption_coefficient: <propnet.core.symbols.SymbolMetadata object at 0x113b6e4f8>>)\n",
      "PropnetNode(node_type=<PropnetNodeType.SymbolType: 2>, node_value=<SymbolType.p_wave_modulus: <propnet.core.symbols.SymbolMetadata object at 0x113b6e570>>)\n",
      "PropnetNode(node_type=<PropnetNodeType.SymbolType: 2>, node_value=<SymbolType.extinction_coefficient: <propnet.core.symbols.SymbolMetadata object at 0x113b6e5e8>>)\n",
      "PropnetNode(node_type=<PropnetNodeType.SymbolType: 2>, node_value=<SymbolType.electronic_thermal_conductivity: <propnet.core.symbols.SymbolMetadata object at 0x113b6e660>>)\n",
      "PropnetNode(node_type=<PropnetNodeType.SymbolType: 2>, node_value=<SymbolType.transmittance: <propnet.core.symbols.SymbolMetadata object at 0x113b6e6d8>>)\n",
      "PropnetNode(node_type=<PropnetNodeType.SymbolType: 2>, node_value=<SymbolType.interatomic_spacing: <propnet.core.symbols.SymbolMetadata object at 0x113b6e750>>)\n",
      "PropnetNode(node_type=<PropnetNodeType.SymbolType: 2>, node_value=<SymbolType.band_gap_pbe: <propnet.core.symbols.SymbolMetadata object at 0x113b6e7c8>>)\n",
      "PropnetNode(node_type=<PropnetNodeType.SymbolType: 2>, node_value=<SymbolType.relative_permittivity: <propnet.core.symbols.SymbolMetadata object at 0x113b6e840>>)\n",
      "PropnetNode(node_type=<PropnetNodeType.SymbolType: 2>, node_value=<SymbolType.snyder_acoustic_sound_velocity: <propnet.core.symbols.SymbolMetadata object at 0x113b6e8b8>>)\n",
      "PropnetNode(node_type=<PropnetNodeType.SymbolType: 2>, node_value=<SymbolType.volume_unit_cell: <propnet.core.symbols.SymbolMetadata object at 0x113b6e930>>)\n",
      "PropnetNode(node_type=<PropnetNodeType.SymbolType: 2>, node_value=<SymbolType.youngs_modulus: <propnet.core.symbols.SymbolMetadata object at 0x113b6e9a8>>)\n",
      "PropnetNode(node_type=<PropnetNodeType.SymbolType: 2>, node_value=<SymbolType.poisson_ratio: <propnet.core.symbols.SymbolMetadata object at 0x113b6ea20>>)\n",
      "PropnetNode(node_type=<PropnetNodeType.SymbolType: 2>, node_value=<SymbolType.absorbance: <propnet.core.symbols.SymbolMetadata object at 0x113b6ea98>>)\n",
      "PropnetNode(node_type=<PropnetNodeType.SymbolType: 2>, node_value=<SymbolType.magnetic_deformation: <propnet.core.symbols.SymbolMetadata object at 0x113b6ec00>>)\n",
      "PropnetNode(node_type=<PropnetNodeType.SymbolType: 2>, node_value=<SymbolType.compliance_tensor_voigt: <propnet.core.symbols.SymbolMetadata object at 0x113b6ec78>>)\n",
      "PropnetNode(node_type=<PropnetNodeType.SymbolType: 2>, node_value=<SymbolType.snyder_optical_sound_velocity: <propnet.core.symbols.SymbolMetadata object at 0x113b6ecf0>>)\n",
      "PropnetNode(node_type=<PropnetNodeType.SymbolType: 2>, node_value=<SymbolType.reflectance: <propnet.core.symbols.SymbolMetadata object at 0x113b6ed68>>)\n",
      "PropnetNode(node_type=<PropnetNodeType.SymbolType: 2>, node_value=<SymbolType.formation_energy_per_atom: <propnet.core.symbols.SymbolMetadata object at 0x113b6ede0>>)\n",
      "PropnetNode(node_type=<PropnetNodeType.SymbolType: 2>, node_value=<SymbolType.strengthening_coefficient: <propnet.core.symbols.SymbolMetadata object at 0x113b6ee58>>)\n",
      "PropnetNode(node_type=<PropnetNodeType.SymbolType: 2>, node_value=<SymbolType.band_gap: <propnet.core.symbols.SymbolMetadata object at 0x113b6eed0>>)\n",
      "PropnetNode(node_type=<PropnetNodeType.SymbolType: 2>, node_value=<SymbolType.peierls_stress: <propnet.core.symbols.SymbolMetadata object at 0x113b6ef48>>)\n",
      "PropnetNode(node_type=<PropnetNodeType.SymbolType: 2>, node_value=<SymbolType.shear_modulus: <propnet.core.symbols.SymbolMetadata object at 0x113b86048>>)\n",
      "PropnetNode(node_type=<PropnetNodeType.SymbolType: 2>, node_value=<SymbolType.electron_effective_mass: <propnet.core.symbols.SymbolMetadata object at 0x113b860c0>>)\n",
      "PropnetNode(node_type=<PropnetNodeType.SymbolType: 2>, node_value=<SymbolType.bulk_modulus: <propnet.core.symbols.SymbolMetadata object at 0x113b86138>>)\n",
      "PropnetNode(node_type=<PropnetNodeType.SymbolType: 2>, node_value=<SymbolType.yield_stress: <propnet.core.symbols.SymbolMetadata object at 0x113b861b0>>)\n",
      "PropnetNode(node_type=<PropnetNodeType.SymbolType: 2>, node_value=<SymbolType.band_gap_gw: <propnet.core.symbols.SymbolMetadata object at 0x113b86228>>)\n",
      "PropnetNode(node_type=<PropnetNodeType.SymbolType: 2>, node_value=<SymbolType.lattice_unit_cell: <propnet.core.symbols.SymbolMetadata object at 0x113b862a0>>)\n",
      "PropnetNode(node_type=<PropnetNodeType.SymbolType: 2>, node_value=<SymbolType.ionic_radius_a: <propnet.core.symbols.SymbolMetadata object at 0x113b86318>>)\n",
      "PropnetNode(node_type=<PropnetNodeType.SymbolType: 2>, node_value=<SymbolType.relative_permeability: <propnet.core.symbols.SymbolMetadata object at 0x113b86390>>)\n",
      "PropnetNode(node_type=<PropnetNodeType.SymbolType: 2>, node_value=<SymbolType.density: <propnet.core.symbols.SymbolMetadata object at 0x113b86408>>)\n",
      "PropnetNode(node_type=<PropnetNodeType.SymbolType: 2>, node_value=<SymbolType.electron_mobility: <propnet.core.symbols.SymbolMetadata object at 0x113b86480>>)\n",
      "PropnetNode(node_type=<PropnetNodeType.SymbolType: 2>, node_value=<SymbolType.electrical_conductivity: <propnet.core.symbols.SymbolMetadata object at 0x113b864f8>>)\n",
      "PropnetNode(node_type=<PropnetNodeType.SymbolType: 2>, node_value=<SymbolType.energy_per_atom: <propnet.core.symbols.SymbolMetadata object at 0x113b86570>>)\n",
      "PropnetNode(node_type=<PropnetNodeType.SymbolType: 2>, node_value=<SymbolType.ionic_radius: <propnet.core.symbols.SymbolMetadata object at 0x113b865e8>>)\n",
      "PropnetNode(node_type=<PropnetNodeType.SymbolType: 2>, node_value=<SymbolType.dislocation_movement_stress: <propnet.core.symbols.SymbolMetadata object at 0x113b86660>>)\n",
      "PropnetNode(node_type=<PropnetNodeType.SymbolType: 2>, node_value=<SymbolType.snyder_total_sound_velocity: <propnet.core.symbols.SymbolMetadata object at 0x113b866d8>>)\n",
      "PropnetNode(node_type=<PropnetNodeType.SymbolType: 2>, node_value=<SymbolType.energy_above_hull: <propnet.core.symbols.SymbolMetadata object at 0x113b86750>>)\n",
      "PropnetNode(node_type=<PropnetNodeType.SymbolType: 2>, node_value=<SymbolType.debye_temperature: <propnet.core.symbols.SymbolMetadata object at 0x113b867c8>>)\n",
      "PropnetNode(node_type=<PropnetNodeType.SymbolType: 2>, node_value=<SymbolType.piezoelectric_tensor: <propnet.core.symbols.SymbolMetadata object at 0x113b86840>>)\n",
      "PropnetNode(node_type=<PropnetNodeType.SymbolType: 2>, node_value=<SymbolType.nsites: <propnet.core.symbols.SymbolMetadata object at 0x113b868b8>>)\n",
      "PropnetNode(node_type=<PropnetNodeType.SymbolType: 2>, node_value=<SymbolType.wavelength: <propnet.core.symbols.SymbolMetadata object at 0x113b86930>>)\n",
      "PropnetNode(node_type=<PropnetNodeType.SymbolType: 2>, node_value=<SymbolType.resolved_shear_stress: <propnet.core.symbols.SymbolMetadata object at 0x113b869a8>>)\n",
      "PropnetNode(node_type=<PropnetNodeType.SymbolType: 2>, node_value=<SymbolType.temperature: <propnet.core.symbols.SymbolMetadata object at 0x113b86a20>>)\n",
      "PropnetNode(node_type=<PropnetNodeType.SymbolType: 2>, node_value=<SymbolType.grain_diameter: <propnet.core.symbols.SymbolMetadata object at 0x113b86a98>>)\n",
      "PropnetNode(node_type=<PropnetNodeType.SymbolType: 2>, node_value=<SymbolType.schmid_factor: <propnet.core.symbols.SymbolMetadata object at 0x113b86b10>>)\n",
      "PropnetNode(node_type=<PropnetNodeType.SymbolType: 2>, node_value=<SymbolType.applied_stress: <propnet.core.symbols.SymbolMetadata object at 0x113b86b88>>)\n",
      "PropnetNode(node_type=<PropnetNodeType.SymbolType: 2>, node_value=<SymbolType.thickness: <propnet.core.symbols.SymbolMetadata object at 0x113b86c00>>)\n",
      "PropnetNode(node_type=<PropnetNodeType.Model: 4>, node_value={})\n",
      "PropnetNode(node_type=<PropnetNodeType.Model: 4>, node_value={'title': 'Estimate experimental band gaps from GW and DFT (PBE) calculations', 'tags': ['electronic'], 'references': ['doi:10.1021/acs.jpcc.7b07421'], 'symbol_mapping': {'E_g_GW': 'band_gap_gw', 'E_g_PBE': 'band_gap_pbe', 'E_g_expt': 'band_gap'}, 'connections': [{'inputs': 'E_g_expt', 'outputs': ['E_g_GW']}, {'inputs': 'E_g_GW', 'outputs': ['E_g_PBE']}], 'equations': ['E_g_expt - 0.998*E_g_GW + 0.014', 'E_g_expt - 1.358*E_g_PBE + 0.904'], 'description': '\\nBand gaps estimated using Density Functional Theory (and the PBE exchange-correlation\\nfunctional) typically underestimate the true band gap.'})\n",
      "PropnetNode(node_type=<PropnetNodeType.Model: 4>, node_value={'title': 'Calculate Snyder sound velocities', 'tags': ['elastic'], 'references': ['TODO'], 'symbol_mapping': {'C_ij': 'elastic_tensor_voigt', 'structure': 'structure', 'v_ac': 'snyder_acoustic_sound_velocity', 'v_op': 'snyder_optical_sound_velocity', 'v_tot': 'snyder_total_sound_velocity'}, 'connections': [{'inputs': 'v_ac', 'outputs': ['C_ij', 'structure']}, {'inputs': 'v_op', 'outputs': ['C_ij', 'structure']}], 'description': '\\nThis model currently uses the implementation in pymatgen.\\n'})\n",
      "PropnetNode(node_type=<PropnetNodeType.Model: 4>, node_value={'title': 'Optical Reflectance from the complex refractive index', 'tags': ['optical'], 'references': ['url:https://unlcms.unl.edu/cas/physics/tsymbal/teaching/SSP-927/Section%2013_Optical_Properties_of_Solids.pdf'], 'symbol_mapping': {'n': 'refractive_index', 'k': 'extinction_coefficient', 'R': 'reflectance'}, 'connections': [{'inputs': ['n', 'k'], 'outputs': 'R'}], 'equations': ['R - ((1-n)**2+k**2)/((1+n)**2+k**2)'], 'description': '\\nReflectance R at the vacuum/material interface using real and imaginary parts of\\nthe complex refractive index.\\n'})\n",
      "PropnetNode(node_type=<PropnetNodeType.Model: 4>, node_value={'title': 'Optical Absorbance from the absorption coefficient, thickness and reflectance', 'tags': ['optical'], 'references': ['url:https://unlcms.unl.edu/cas/physics/tsymbal/teaching/SSP-927/Section%2013_Optical_Properties_of_Solids.pdf'], 'symbol_mapping': {'alpha': 'absorption_coefficient', 't': 'thickness', 'R': 'reflectance', 'A': 'absorbance', 'T': 'transmittance'}, 'connections': [{'inputs': ['alpha', 't', 'R'], 'outputs': 'A'}], 'equations': ['A - (1 - R) * (1 - exp(-alpha * t))'], 'description': '\\nAbsorbance A quantifies the reduction of light intensity as it passes through the material,\\ni.e. I = I_0(1 - R - A), where I_0 is the intensity at the surface and I is the intensity of\\nthe light that comes out. R is the reflectance, which is the proportion of the reflected light\\nat the interface.\\n\\nFrequency-dependent absorption coefficient alpha models the rate of the exponential decay of\\nintensity as the light passes through medium, and is derived from the extinction coefficient k.'})\n",
      "PropnetNode(node_type=<PropnetNodeType.Model: 4>, node_value={'title': 'Clarke thermal conductivity', 'tags': ['thermal'], 'references': ['url:https://doi.org/10.1016/S0257-8972(02)00593-5'], 'symbol_mapping': {'C_ij': 'elastic_tensor_voigt', '_structure': 'structure', 't': 'thermal_conductivity'}, 'connections': [{'inputs': 't', 'outputs': ['C_ij', '_structure']}], 'description': '\\nBased on the model posited in https://doi.org/10.1016/S0257-8972(02)00593-5,\\npredicts the thermal conductivity of materials in the high temperature limit.\\nMaterials have smaller values of Clarke thermal conductivity should be expected\\nto have smaller thermal conductivity at high temperatures.\\n\\nIn particular, this model predicts that a material will have low thermal conductivity\\nat high temperatures if it has the following broad characteristics\\n\\n1) A large molecular weight\\n2) A complex crystal structure\\n3) Non-directional bonding\\n4) A large number of different atoms per molecule\\n\\nThis model currently uses the implementation in pymatgen.'})\n",
      "PropnetNode(node_type=<PropnetNodeType.Model: 4>, node_value={'title': 'Refractive index, relative permeability and permittivity', 'tags': ['optical'], 'references': ['url:https://en.wikipedia.org/wiki/Refractive_index#Relative_permittivity_and_permeability}'], 'symbol_mapping': {'Er': 'relative_permittivity', 'Ur': 'relative_permeability', 'n': 'refractive_index'}, 'connections': [{'inputs': ['Ur', 'Er'], 'outputs': 'n'}, {'inputs': ['Er', 'n'], 'outputs': 'Ur'}, {'inputs': ['Ur', 'n'], 'outputs': 'Er'}], 'equations': ['n - sqrt(Ur*Er)'], 'description': '\\nThe refractive index gives the factor by which the speed of light is reduced in a medium.\\n\\nLikewise, modeling the induced magnetic and electric dipoles as linear within a material,\\na relative spatial electrical permittivity and relative spatial magnetic permeability\\narise from consideration of the total electrical and magnetic fields.\\n\\nFrom the Maxwell Relations, the index of refraction is equal to the geometric mean  of the\\nrelative permittivity and the relative permeability.\\n'})\n",
      "PropnetNode(node_type=<PropnetNodeType.Model: 4>, node_value={'title': 'Approximate electron mobility from effective mass and bulk modulus', 'tags': ['electronic'], 'references': ['doi:10.1039/C4EE03157A'], 'symbol_mapping': {'m_e': 'electron_effective_mass', 'K': 'bulk_modulus', 'mu_e': 'electron_mobility'}, 'connections': [{'inputs': ['m_e', 'K'], 'outputs': ['mu_e']}], 'equations': ['mu_e - 1E9 * 1E4 * 1.2E-14 * K**1 * m_e**-1.5'], 'description': '\\nThe electron mobility is difficult to model purely from first principles.\\nThis is a semi-empirical model to approximate the electron mobility based on the bulk modulus and the electron\\neffective mass - two quantities that are readily accessible from first-principles calculations.\\nThe accuracy for band conductors is typically within half and orfer of magnitude.'})\n",
      "PropnetNode(node_type=<PropnetNodeType.Model: 4>, node_value={'title': 'Wiedemann-Franz Law', 'tags': ['thermal', 'empirical'], 'references': ['url:http://hyperphysics.phy-astr.gsu.edu/hbase/thermo/thercond.html#c2'], 'symbol_mapping': {'T': 'temperature', '_is_metallic': 'is_metallic', 'k': 'electronic_thermal_conductivity', 'o': 'electrical_conductivity'}, 'connections': [{'inputs': ['T', 'k', '_is_metallic'], 'outputs': ['o']}, {'inputs': ['T', 'o', '_is_metallic'], 'outputs': ['k']}], 'equations': ['T * 2.45*10**-8 * o - k'], 'description': '\\nThe Wiedemann-Franz Law states that the ratio of the\\nelectronic component of thermal conductivity to electrical\\nconductivity is proportional to temperature.\\n\\nThis model is based on the application of the drude model, using\\npredictions from the kinetic model of an ideal gas. Thus, the\\nWiedemann-Franz Law is only widely applicable to metallic solids.\\n\\nIn general the WFL constant (2.45E-8) may vary between metals due\\nto deviations from the free electron model. In particular, there\\nmay be significant deviations from this model at intermediate\\ntemperatures, whereas strong agreement has been observed at\\nboth low and high temperatures.\\n\\nStrongly correllated systems can also exhibit substantial deviations\\nfrom this relation where heat and charge transfer become decoupled.'})\n",
      "PropnetNode(node_type=<PropnetNodeType.Model: 4>, node_value={})\n",
      "PropnetNode(node_type=<PropnetNodeType.Model: 4>, node_value={'title': 'Find Goldchmidt Tolerance Factor from ionic radii', 'tags': ['stability'], 'references': [], 'symbol_mapping': {'r_anion': 'ionic_radius', 'r_cation_A': 'ionic_radius', 'r_cation_B': 'ionic_radius', 't': 'goldschmidt_tolerance_factor'}, 'connections': [{'inputs': ['r_cation_B', 'r_cation_A', 'r_anion'], 'outputs': 't'}], 'constants': [{'r_anion': 1.28}], 'equations': ['t - (r_cation_A + r_anion)/(2**.5 * (r_cation_B + r_anion))'], 'description': '\\nThe Goldchmidt Tolerance Factor is a dimensionless number used to indicate\\nthe stability and distorition of crystal structures.\\n\\nIt can be reliably used as a metric in perovskites and ilmenites.'})\n",
      "PropnetNode(node_type=<PropnetNodeType.Model: 4>, node_value={'title': 'Decorate crystal structure with oxidation state', 'tags': ['transformations'], 'references': ['TODO'], 'symbol_mapping': {'s': 'structure', 's_oxi': 'structure_oxi'}, 'connections': [{'inputs': 's_oxi', 'outputs': ['s']}], 'description': '\\nThis model attempts to work out what oxidation state is on each crystallographic\\nsite using the materials analysis code pymatgen.'})\n",
      "PropnetNode(node_type=<PropnetNodeType.Model: 4>, node_value={'title': 'Perovskite Classifier', 'tags': ['classifier'], 'symbol_mapping': {'r_A': 'ionic_radius_a', 'r_B': 'ionic_radius_b', 's': 'structure_oxi'}, 'connections': [{'inputs': ['r_A', 'r_B'], 'outputs': ['s']}], 'description': '\\nThis model classifies whether a crystal is a perovskite, and returns information\\non the A-site ionic radius and B-site ionic radius.'})\n",
      "PropnetNode(node_type=<PropnetNodeType.Model: 4>, node_value={})\n",
      "PropnetNode(node_type=<PropnetNodeType.Model: 4>, node_value={'title': 'Optical Absorption coefficient alpha from extinction coeff and wavelength', 'tags': ['optical'], 'references': ['https://en.wikipedia.org/wiki/Refractive_index#Complex_refractive_indexf', 'url:https://unlcms.unl.edu/cas/physics/tsymbal/teaching/SSP-927/Section%2013_Optical_Properties_of_Solids.pdf'], 'symbol_mapping': {'alpha': 'absorption_coefficient', 'k': 'extinction_coefficient', 'l': 'wavelength'}, 'connections': [{'inputs': ['k', 'l'], 'outputs': 'alpha'}, {'inputs': ['alpha', 'l'], 'outputs': 'k'}, {'inputs': ['k', 'alpha'], 'outputs': 'l'}], 'equations': ['alpha - (4*pi*k*l**-1)'], 'description': '\\nAbsorption coefficient characterizes the decay of intensity as light goes through the material.\\nIt scales linearly with frequency and extinction coefficient (imaginary part of relative permittivity).\\n'})\n",
      "PropnetNode(node_type=<PropnetNodeType.Model: 4>, node_value={})\n",
      "PropnetNode(node_type=<PropnetNodeType.Model: 4>, node_value={'title': 'Metallic Classifier', 'tags': ['classifier'], 'symbol_mapping': {'E_g': 'band_gap_pbe', 'is_metallic': 'is_metallic'}, 'connections': [{'inputs': 'is_metallic', 'outputs': ['E_g']}], 'description': '\\nThis model returns true if band gap is zero.\\n'})\n",
      "PropnetNode(node_type=<PropnetNodeType.Model: 4>, node_value={'title': 'Optical Transmittance from Absorbance and Reflectance and vise versa', 'tags': ['optical'], 'references': [''], 'symbol_mapping': {'T': 'transmittance', 'R': 'reflectance', 'A': 'absorbance'}, 'connections': [{'inputs': ['A', 'R'], 'outputs': 'T'}, {'inputs': ['T', 'A'], 'outputs': 'R'}, {'inputs': ['T', 'R'], 'outputs': 'A'}], 'equations': ['1 - A - T - R'], 'description': '\\nTransmittance T is the portion of the transmitted intencity of the incident light.\\nReflectance R is the amout of reflected light.\\nAbsorbance A is the amount of absorbed light.\\n\\nThese 3 quantities add up to 1.\\n'})\n"
     ]
    }
   ],
   "source": [
    "for n in p.graph.nodes():\n",
    "    print(n)"
   ]
  },
  {
   "cell_type": "markdown",
   "metadata": {},
   "source": [
    "# Defining a Symbol or Property"
   ]
  },
  {
   "cell_type": "markdown",
   "metadata": {},
   "source": [
    "A SymbolType object is used to represent types of properties (such as Young's Modulus) or conditions (such as Temperature).\n",
    "- All SymbolType objects are accessible in a global SymbolType variable.\n",
    "- Various metadata for each SymbolType can be accessed as shown below."
   ]
  },
  {
   "cell_type": "code",
   "execution_count": 20,
   "metadata": {
    "ExecuteTime": {
     "end_time": "2018-03-06T22:16:17.859977Z",
     "start_time": "2018-03-06T22:16:17.856537Z"
    },
    "collapsed": true
   },
   "outputs": [],
   "source": [
    "from propnet.symbols import SymbolType"
   ]
  },
  {
   "cell_type": "code",
   "execution_count": 21,
   "metadata": {
    "ExecuteTime": {
     "end_time": "2018-03-06T22:16:20.631269Z",
     "start_time": "2018-03-06T22:16:20.627047Z"
    },
    "collapsed": true
   },
   "outputs": [],
   "source": [
    "symbol_type_object = SymbolType['youngs_modulus'].value"
   ]
  },
  {
   "cell_type": "code",
   "execution_count": 22,
   "metadata": {
    "ExecuteTime": {
     "end_time": "2018-03-06T22:16:24.405521Z",
     "start_time": "2018-03-06T22:16:24.400650Z"
    }
   },
   "outputs": [
    {
     "data": {
      "text/plain": [
       "{'@class': 'SymbolMetadata',\n",
       " '@module': 'propnet.core.symbols',\n",
       " 'comment': '',\n",
       " 'dimension': 1,\n",
       " 'display_names': [\"Young's modulus\", 'Elastic modulus'],\n",
       " 'display_symbols': ['E'],\n",
       " 'name': 'youngs_modulus',\n",
       " 'test_value': 130.0,\n",
       " 'type': 'property',\n",
       " 'units': <Quantity(1.0, 'gigapascal')>}"
      ]
     },
     "execution_count": 22,
     "metadata": {},
     "output_type": "execute_result"
    }
   ],
   "source": [
    "symbol_type_object.as_dict()"
   ]
  },
  {
   "cell_type": "markdown",
   "metadata": {},
   "source": [
    "A Symbol object is used to represent values of properties (such as Young's Modulus = 200GPa) or conditions (such as temperature = 300K).\n",
    "\n",
    "- All Symbol objects have a SymbolType giving the type of property represented by the value.\n",
    "- All Symbol objects must be created at runtime by specifying a value during instantiation.\n",
    "- All Symbol objects have a list of strings called \"tags\" used to further label the property."
   ]
  },
  {
   "cell_type": "code",
   "execution_count": 23,
   "metadata": {
    "ExecuteTime": {
     "end_time": "2018-03-06T22:17:45.664137Z",
     "start_time": "2018-03-06T22:17:45.660559Z"
    },
    "collapsed": true
   },
   "outputs": [],
   "source": [
    "from propnet.symbols import SymbolType\n",
    "from propnet import Symbol"
   ]
  },
  {
   "cell_type": "code",
   "execution_count": 24,
   "metadata": {
    "ExecuteTime": {
     "end_time": "2018-03-06T22:17:51.240412Z",
     "start_time": "2018-03-06T22:17:51.236275Z"
    },
    "collapsed": true
   },
   "outputs": [],
   "source": [
    "youngs_modulus_type = SymbolType['youngs_modulus'].value\n",
    "steel_youngs_modulus = Symbol(youngs_modulus_type, 200, ['mild steel'])"
   ]
  },
  {
   "cell_type": "code",
   "execution_count": 25,
   "metadata": {
    "ExecuteTime": {
     "end_time": "2018-03-06T22:18:39.272626Z",
     "start_time": "2018-03-06T22:18:39.268045Z"
    }
   },
   "outputs": [
    {
     "data": {
      "text/plain": [
       "{'@class': 'Symbol',\n",
       " '@module': 'propnet.core.symbols',\n",
       " 'provenance': None,\n",
       " 'tags': ['mild steel'],\n",
       " 'type': {'@class': 'SymbolMetadata',\n",
       "  '@module': 'propnet.core.symbols',\n",
       "  'comment': '',\n",
       "  'dimension': 1,\n",
       "  'display_names': [\"Young's modulus\", 'Elastic modulus'],\n",
       "  'display_symbols': ['E'],\n",
       "  'name': 'youngs_modulus',\n",
       "  'test_value': 130.0,\n",
       "  'type': 'property',\n",
       "  'units': <Quantity(1.0, 'gigapascal')>},\n",
       " 'value': 200}"
      ]
     },
     "execution_count": 25,
     "metadata": {},
     "output_type": "execute_result"
    }
   ],
   "source": [
    "steel_youngs_modulus.as_dict()"
   ]
  },
  {
   "cell_type": "markdown",
   "metadata": {},
   "source": [
    "# Defining a Material"
   ]
  },
  {
   "cell_type": "markdown",
   "metadata": {},
   "source": [
    "A Material object is used to represent a collection of information known about a given material.\n",
    "\n",
    "When it is first created it has no information; however, properties can be added to the material one-by-one."
   ]
  },
  {
   "cell_type": "code",
   "execution_count": 26,
   "metadata": {
    "ExecuteTime": {
     "end_time": "2018-03-06T22:19:52.791155Z",
     "start_time": "2018-03-06T22:19:52.787061Z"
    },
    "collapsed": true
   },
   "outputs": [],
   "source": [
    "from propnet import Material\n",
    "from propnet.symbols import SymbolType\n",
    "from propnet import Symbol"
   ]
  },
  {
   "cell_type": "code",
   "execution_count": 27,
   "metadata": {
    "ExecuteTime": {
     "end_time": "2018-03-06T22:20:01.802561Z",
     "start_time": "2018-03-06T22:20:01.797225Z"
    },
    "collapsed": true
   },
   "outputs": [],
   "source": [
    "mild_steel = Material()\n",
    "youngs_modulus = Symbol(SymbolType['youngs_modulus'], 200, [])\n",
    "mild_steel.add_property(youngs_modulus)"
   ]
  },
  {
   "cell_type": "code",
   "execution_count": 28,
   "metadata": {
    "ExecuteTime": {
     "end_time": "2018-03-06T22:20:04.538559Z",
     "start_time": "2018-03-06T22:20:04.533676Z"
    }
   },
   "outputs": [
    {
     "name": "stdout",
     "output_type": "stream",
     "text": [
      "Material: 0aae621a-318d-481c-9891-b2b1acbc07da\n",
      "\tyoungs_modulus:\t200\n",
      "\n"
     ]
    }
   ],
   "source": [
    "print(mild_steel)"
   ]
  },
  {
   "cell_type": "markdown",
   "metadata": {},
   "source": [
    "# Combining Models, Materials, and Symbols"
   ]
  },
  {
   "cell_type": "markdown",
   "metadata": {},
   "source": [
    "As illustrated, a Propnet object contains information for connecting many different models and symbol types. This forms an abstract web of interconnected variables without any quantities specified.\n",
    "\n",
    "On the other hand, a Material object represents a grouping of values for different variables. These are represented as a collection of Symbol objects identified with the material.\n",
    "\n",
    "At runtime, a single Propnet object can be combined with one or more Material objects. This procedure allows values to be plugged in to variables. Assuming the required inputs for a model all have values, the Propnet object can then dynamically predict the values for the output variables of the model."
   ]
  },
  {
   "cell_type": "code",
   "execution_count": 38,
   "metadata": {
    "ExecuteTime": {
     "end_time": "2018-03-06T22:28:55.807310Z",
     "start_time": "2018-03-06T22:28:55.749881Z"
    }
   },
   "outputs": [
    {
     "name": "stdout",
     "output_type": "stream",
     "text": [
      "'ascii' codec can't decode byte 0xc3 in position 626: ordinal not in range(128)\n",
      "'ascii' codec can't decode byte 0xcf in position 176: ordinal not in range(128)\n",
      "'ascii' codec can't decode byte 0xce in position 258: ordinal not in range(128)\n",
      "'ascii' codec can't decode byte 0xc2 in position 529: ordinal not in range(128)\n"
     ]
    }
   ],
   "source": [
    "## Setting up the example:\n",
    "from propnet import Propnet\n",
    "p = Propnet()\n",
    "\n",
    "silica = Material()\n",
    "refractive_index = Symbol(SymbolType['refractive_index'], 1.458, [])\n",
    "relative_permittivity = Symbol(SymbolType['relative_permittivity'], 3.9, [])\n",
    "\n",
    "silica.add_property(refractive_index)\n",
    "silica.add_property(relative_permittivity)\n",
    "\n",
    "p.add_material(silica)"
   ]
  },
  {
   "cell_type": "markdown",
   "metadata": {},
   "source": [
    "Propnet can now examine the input values and identify if any models can be used to derive additional properties.\n",
    "\n",
    "In this example, we've provided the relative permittivity and index of refraction of silica. Thus, using the canonical relationship from electromagnetism, we expect Propnet to properly derive the relative permeability.\n",
    "\n",
    "Re-examining the material object previously created, a new Symbol object, the relative permeability, is now associated with that material."
   ]
  },
  {
   "cell_type": "code",
   "execution_count": 39,
   "metadata": {
    "ExecuteTime": {
     "end_time": "2018-03-06T22:28:57.491070Z",
     "start_time": "2018-03-06T22:28:57.457951Z"
    }
   },
   "outputs": [
    {
     "name": "stdout",
     "output_type": "stream",
     "text": [
      "Material: 7f12bd60-4f7c-4c50-a606-f386258bc0fe\n",
      "\trefractive_index:\t1.458\n",
      "\trelative_permittivity:\t3.9\n",
      "\trelative_permeability:\t0.545067692307692\n",
      "\n"
     ]
    }
   ],
   "source": [
    "p.evaluate(material=silica)\n",
    "print(silica)"
   ]
  },
  {
   "cell_type": "markdown",
   "metadata": {},
   "source": [
    "# Working with Models"
   ]
  },
  {
   "cell_type": "markdown",
   "metadata": {},
   "source": [
    "A Model object is used to represent a relationship between different materials property variables. This object can be directly manipulated and stores relavent metadata available as direct attributes.\n",
    "\n",
    "- All Models are imported as classes at runtime.\n",
    "- A Model class must be instantiated to be used at runtime."
   ]
  },
  {
   "cell_type": "code",
   "execution_count": 16,
   "metadata": {
    "ExecuteTime": {
     "end_time": "2018-03-07T18:20:14.930050Z",
     "start_time": "2018-03-07T18:20:14.916841Z"
    }
   },
   "outputs": [
    {
     "name": "stdout",
     "output_type": "stream",
     "text": [
      "\n",
      "The refractive index gives the factor by which the speed of light is reduced in a medium.\n",
      "\n",
      "Likewise, modeling the induced magnetic and electric dipoles as linear within a material,\n",
      "a relative spatial electrical permittivity and relative spatial magnetic permeability\n",
      "arise from consideration of the total electrical and magnetic fields.\n",
      "\n",
      "From the Maxwell Relations, the index of refraction is equal to the geometric mean  of the\n",
      "relative permittivity and the relative permeability.\n",
      "\n",
      "RefractiveIndexfromRelPerm\n",
      "['n - sqrt(Ur*Er)']\n"
     ]
    }
   ],
   "source": [
    "from propnet.models import *\n",
    "model = RefractiveIndexfromRelPerm()\n",
    "print(model.description)\n",
    "print(model.name)\n",
    "print(model.equations)"
   ]
  },
  {
   "cell_type": "markdown",
   "metadata": {},
   "source": [
    "The Model class is a generally-defined interface, and subclasses may alter many aspects of its underlying functionality.\n",
    "\n",
    "\n",
    "Most Model objects will contain equations, symbols, and connections attributes. These define the core functionality of the model:\n",
    "\n",
    "The equations attribute will contain a list of sympy-parsable expressions. These expressions imply trivial equations such that the expression is equal to zero.\n",
    "\n",
    "The symbols attribute map the symbols used in the equations to Symbol_Type objects used in the Property Network.\n",
    "\n",
    "The connections attribute shows what outputs can be generated from a set of inputs."
   ]
  },
  {
   "cell_type": "code",
   "execution_count": 17,
   "metadata": {
    "ExecuteTime": {
     "end_time": "2018-03-07T18:20:18.005363Z",
     "start_time": "2018-03-07T18:20:18.000593Z"
    }
   },
   "outputs": [
    {
     "name": "stdout",
     "output_type": "stream",
     "text": [
      "{'Er': 'relative_permeability', 'Ur': 'relative_permittivity', 'n': 'refractive_index'}\n",
      "['n - sqrt(Ur*Er)']\n",
      "[{'inputs': ['Ur', 'Er'], 'outputs': 'n'}, {'inputs': ['Er', 'n'], 'outputs': 'Ur'}, {'inputs': ['Ur', 'n'], 'outputs': 'Er'}]\n"
     ]
    }
   ],
   "source": [
    "print(model.symbol_mapping)\n",
    "print(model.equations)\n",
    "print(model.connections)"
   ]
  },
  {
   "cell_type": "markdown",
   "metadata": {},
   "source": [
    "A Model can be evaluated to generate outputs if given a complete set of inputs.\n",
    "\n",
    "Given the relative permeability and permittivity, the Refractive Index From Relative Permeability model can correctly calculate the index of refraction."
   ]
  },
  {
   "cell_type": "code",
<<<<<<< HEAD
   "execution_count": 18,
   "metadata": {
    "ExecuteTime": {
     "end_time": "2018-03-07T18:20:21.386434Z",
     "start_time": "2018-03-07T18:20:21.364714Z"
    }
=======
   "execution_count": 37,
   "metadata": {
    "scrolled": true
>>>>>>> 5aed934a
   },
   "outputs": [
    {
     "data": {
      "text/plain": [
       "{'n': 1.45120639469374, 'successful': True}"
      ]
     },
     "execution_count": 18,
     "metadata": {},
     "output_type": "execute_result"
    }
   ],
   "source": [
    "model.evaluate({'Ur': 0.54, 'Er': 3.9})"
   ]
  },
  {
   "cell_type": "markdown",
   "metadata": {},
   "source": [
    "# Loading Materials Data"
   ]
  },
  {
   "cell_type": "markdown",
   "metadata": {},
   "source": [
    "Material properties can be loaded in from the Materials Project so they don't need to be defined and added manually.\n",
    "\n",
    "Accessing Materials Project data requires an API key. You must input your own API key below to run the sample. You can locate your api key by logging into materialsproject.org and visiting the dashboard."
   ]
  },
  {
   "cell_type": "code",
   "execution_count": 2,
   "metadata": {},
   "outputs": [
    {
     "name": "stdout",
     "output_type": "stream",
     "text": [
      "Material: c0b1c658-7125-46c2-944e-a7c79e41e00f\n",
      "\tstructure:\tFull Formula (Si2 O4)\n",
      "Reduced Formula: SiO2\n",
      "abc   :   5.138209   5.139163   5.138919\n",
      "angles:  88.540850 120.840203 120.841618\n",
      "Sites (6)\n",
      "  #  SP           a         b         c    coordination_no  forces\n",
      "---  ----  --------  --------  --------  -----------------  --------------------------------------\n",
      "  0  O     0.334692  0.375014  0.209679                  4  [0.00907491, -0.00223112, 0.00638321]\n",
      "  1  Si    0.999993  1.00001   0.999974                  4  [0.00399411, 0.00268543, 0.00019724]\n",
      "  2  O     0.834699  0.959681  0.625017                  4  [0.00353084, 0.00703423, -0.00908806]\n",
      "  3  O     0.165321  0.790307  0.12502                   4  [-0.00778536, -0.00920807, 0.00757932]\n",
      "  4  O     0.665314  0.875015  0.040304                  4  [-0.01303024, -0.000511, -0.00656695]\n",
      "  5  Si    0.49998   0.749969  0.250005                  4  [0.00421573, 0.00223052, 0.00149524]\n",
      "\tlattice_unit_cell:\t[[ 4.59584983 -0.71705099 -2.1829313 ]\n",
      " [-2.5970339   4.37838769 -0.70436621]\n",
      " [-0.42487417  0.71734555  5.07083664]]\n",
      "\tformation_energy_per_atom:\t-3.2846466908333327\n",
      "\tpoisson_ratio:\t0.06\n",
      "\tdensity:\t2.1069457950719883\n",
      "\telastic_tensor_voigt:\t[[91.0, -38.0, 17.0, 0.0, 0.0, 0.0], [-38.0, 91.0, 17.0, 0.0, 0.0, 0.0], [17.0, 17.0, 86.0, 0.0, 0.0, 0.0], [0.0, 0.0, 0.0, 32.0, 0.0, 0.0], [0.0, 0.0, 0.0, 0.0, 32.0, 0.0], [0.0, 0.0, 0.0, 0.0, 0.0, 30.0]]\n",
      "\tenergy_above_hull:\t0\n",
      "\tfinal_energy_per_atom:\t-7.9152607999999995\n",
      "\tbulk_modulus:\t27.0\n",
      "\tvolume_unit_cell:\t94.70800712994269\n",
      "\telastic_anisotropy:\t0.86\n",
      "\tfinal_energy:\t-47.4915648\n",
      "\tpiezoelectric_tensor:\t[[0.0, 0.0, 0.0, -0.03729, 0.0, 0.0], [0.0, 0.0, 0.0, 0.0, -0.03729, 0.0], [0.0, 0.0, 0.0, 0.0, 0.0, -0.15524]]\n",
      "\n"
     ]
    }
   ],
   "source": [
    "from propnet.ext.matproj import *\n",
    "my_api_key = 'my_api_key'\n",
    "silica = import_material('mp-546794', api_key=my_api_key)\n",
    "print(silica)"
   ]
  },
  {
   "cell_type": "markdown",
   "metadata": {},
   "source": [
    "# Coming Soon..."
   ]
  },
  {
   "cell_type": "code",
   "execution_count": 41,
   "metadata": {
    "ExecuteTime": {
     "end_time": "2018-03-06T22:29:37.313892Z",
     "start_time": "2018-03-06T22:29:37.310697Z"
    },
    "collapsed": true
   },
   "outputs": [],
   "source": [
    "from pint import UnitRegistry"
   ]
  },
  {
   "cell_type": "code",
   "execution_count": 42,
   "metadata": {
    "ExecuteTime": {
     "end_time": "2018-03-06T22:29:39.091738Z",
     "start_time": "2018-03-06T22:29:38.985933Z"
    },
    "collapsed": true
   },
   "outputs": [],
   "source": [
    "ureg = UnitRegistry()"
   ]
  },
  {
   "cell_type": "code",
   "execution_count": 43,
   "metadata": {
    "ExecuteTime": {
     "end_time": "2018-03-06T22:29:40.693653Z",
     "start_time": "2018-03-06T22:29:40.688612Z"
    }
   },
   "outputs": [
    {
     "data": {
      "text/plain": [
       "(1, (('gigapascal', 1.0),))"
      ]
     },
     "execution_count": 43,
     "metadata": {},
     "output_type": "execute_result"
    }
   ],
   "source": [
    "ureg.parse_expression(\"gigapascal\").to_tuple()"
   ]
  },
  {
   "cell_type": "code",
   "execution_count": 44,
   "metadata": {
    "ExecuteTime": {
     "end_time": "2018-03-06T22:29:44.389675Z",
     "start_time": "2018-03-06T22:29:44.385603Z"
    },
    "collapsed": true
   },
   "outputs": [],
   "source": [
    "node_list = list(p.graph.nodes)"
   ]
  },
  {
   "cell_type": "code",
   "execution_count": 45,
   "metadata": {
    "ExecuteTime": {
     "end_time": "2018-03-06T22:29:46.101964Z",
     "start_time": "2018-03-06T22:29:46.099096Z"
    },
    "collapsed": true
   },
   "outputs": [],
   "source": [
    "from enum import Enum"
   ]
  },
  {
   "cell_type": "code",
   "execution_count": 46,
   "metadata": {
    "ExecuteTime": {
     "end_time": "2018-03-06T22:29:47.360396Z",
     "start_time": "2018-03-06T22:29:47.354284Z"
    }
   },
   "outputs": [
    {
     "name": "stdout",
     "output_type": "stream",
     "text": [
      "PropnetNode(node_type=<PropnetNodeType.SymbolType: 2>, node_value=<SymbolType.elastic_tensor_voigt: <propnet.core.symbols.SymbolMetadata object at 0x10524f318>>)\n",
      "<class 'propnet.core.graph.PropnetNode'>\n"
     ]
    }
   ],
   "source": [
    "idx = 10\n",
    "print(node_list[idx])\n",
    "print(type(node_list[idx]))\n",
    "if isinstance(node_list[idx], Enum):\n",
    "    print(node_list[idx].value)\n",
    "    print(type(node_list[idx].value))"
   ]
  },
  {
   "cell_type": "code",
   "execution_count": 47,
   "metadata": {
    "ExecuteTime": {
     "end_time": "2018-03-06T22:29:56.612891Z",
     "start_time": "2018-03-06T22:29:56.496620Z"
    }
   },
   "outputs": [
    {
     "ename": "AttributeError",
     "evalue": "type object 'Material' has no attribute 'from_mpid'",
     "output_type": "error",
     "traceback": [
      "\u001b[0;31m---------------------------------------------------------------------------\u001b[0m",
      "\u001b[0;31mAttributeError\u001b[0m                            Traceback (most recent call last)",
      "\u001b[0;32m<ipython-input-47-5b5f1965f881>\u001b[0m in \u001b[0;36m<module>\u001b[0;34m()\u001b[0m\n\u001b[0;32m----> 1\u001b[0;31m \u001b[0mmy_material\u001b[0m \u001b[0;34m=\u001b[0m \u001b[0mMaterial\u001b[0m\u001b[0;34m.\u001b[0m\u001b[0mfrom_mpid\u001b[0m\u001b[0;34m(\u001b[0m\u001b[0;34m\"mp-12345\"\u001b[0m\u001b[0;34m)\u001b[0m\u001b[0;34m\u001b[0m\u001b[0m\n\u001b[0m\u001b[1;32m      2\u001b[0m \u001b[0mp\u001b[0m\u001b[0;34m.\u001b[0m\u001b[0madd_material\u001b[0m\u001b[0;34m(\u001b[0m\u001b[0mmy_material\u001b[0m\u001b[0;34m)\u001b[0m\u001b[0;34m\u001b[0m\u001b[0m\n",
      "\u001b[0;31mAttributeError\u001b[0m: type object 'Material' has no attribute 'from_mpid'"
     ]
    }
   ],
   "source": [
    "my_material = Material.from_mpid(\"mp-12345\")\n",
    "p.add_material(my_material)"
   ]
  },
  {
   "cell_type": "markdown",
   "metadata": {},
   "source": [
    "# Defining a Model with Constraints"
   ]
  },
  {
   "cell_type": "code",
   "execution_count": 48,
   "metadata": {
    "ExecuteTime": {
     "end_time": "2018-03-07T01:57:12.155524Z",
     "start_time": "2018-03-07T01:57:12.149444Z"
    }
   },
   "outputs": [
    {
     "ename": "SyntaxError",
     "evalue": "unexpected EOF while parsing (<ipython-input-48-94a310fbd9fe>, line 3)",
     "output_type": "error",
     "traceback": [
      "\u001b[0;36m  File \u001b[0;32m\"<ipython-input-48-94a310fbd9fe>\"\u001b[0;36m, line \u001b[0;32m3\u001b[0m\n\u001b[0;31m    \u001b[0m\n\u001b[0m    ^\u001b[0m\n\u001b[0;31mSyntaxError\u001b[0m\u001b[0;31m:\u001b[0m unexpected EOF while parsing\n"
     ]
    }
   ],
   "source": [
    "class MySampleModel(AbstractModel):\n",
    "    \n",
    "    "
   ]
  }
 ],
 "metadata": {
  "kernelspec": {
   "display_name": "propnet-dev",
   "language": "python",
   "name": "propnet-dev"
  },
  "language_info": {
   "codemirror_mode": {
    "name": "ipython",
    "version": 3
   },
   "file_extension": ".py",
   "mimetype": "text/x-python",
   "name": "python",
   "nbconvert_exporter": "python",
   "pygments_lexer": "ipython3",
   "version": "3.6.4"
  }
 },
 "nbformat": 4,
 "nbformat_minor": 2
}<|MERGE_RESOLUTION|>--- conflicted
+++ resolved
@@ -32,19 +32,8 @@
   },
   {
    "cell_type": "code",
-<<<<<<< HEAD
-   "execution_count": 8,
-   "metadata": {
-    "ExecuteTime": {
-     "end_time": "2018-03-08T00:09:26.979812Z",
-     "start_time": "2018-03-08T00:09:26.977077Z"
-    },
-    "collapsed": true
-   },
-=======
    "execution_count": 39,
    "metadata": {},
->>>>>>> 5aed934a
    "outputs": [],
    "source": [
     "from propnet import Propnet"
@@ -52,31 +41,9 @@
   },
   {
    "cell_type": "code",
-<<<<<<< HEAD
-   "execution_count": 9,
-   "metadata": {
-    "ExecuteTime": {
-     "end_time": "2018-03-08T00:09:29.940443Z",
-     "start_time": "2018-03-08T00:09:29.859759Z"
-    }
-   },
-   "outputs": [
-    {
-     "name": "stdout",
-     "output_type": "stream",
-     "text": [
-      "'ascii' codec can't decode byte 0xc3 in position 626: ordinal not in range(128)\n",
-      "'ascii' codec can't decode byte 0xcf in position 176: ordinal not in range(128)\n",
-      "'ascii' codec can't decode byte 0xce in position 258: ordinal not in range(128)\n",
-      "'ascii' codec can't decode byte 0xc2 in position 529: ordinal not in range(128)\n"
-     ]
-    }
-   ],
-=======
    "execution_count": 40,
    "metadata": {},
    "outputs": [],
->>>>>>> 5aed934a
    "source": [
     "p = Propnet()"
    ]
@@ -90,13 +57,8 @@
   },
   {
    "cell_type": "code",
-   "execution_count": 10,
-   "metadata": {
-    "ExecuteTime": {
-     "end_time": "2018-03-08T00:09:32.989235Z",
-     "start_time": "2018-03-08T00:09:32.984262Z"
-    }
-   },
+   "execution_count": 3,
+   "metadata": {},
    "outputs": [
     {
      "name": "stdout",
@@ -120,21 +82,12 @@
       "\t Thermal conductivity\n",
       "\t\t Clarke thermal conductivity\n",
       "\t Refractive index\n",
-      "\t\t Optical Reflectance from the complex refractive index\n",
       "\t\t Refractive index, relative permeability and permittivity\n",
       "\t Ionic radius of B site in perovskite\n",
       "\t\t Perovskite Classifier\n",
-      "\t Absorption Coefficient\n",
-      "\t\t Optical Absorbance from the absorption coefficient, thickness and reflectance\n",
-      "\t\t Optical Absorption coefficient alpha from extinction coeff and wavelength\n",
       "\t P-wave modulus\n",
-      "\t Extinction Coefficient\n",
-      "\t\t Optical Reflectance from the complex refractive index\n",
-      "\t\t Optical Absorption coefficient alpha from extinction coeff and wavelength\n",
       "\t Thermal conductivity, electronic contribution\n",
       "\t\t Wiedemann-Franz Law\n",
-      "\t Transmittance\n",
-      "\t\t Optical Transmittance from Absorbance and Reflectance and vise versa\n",
       "\t Interatomic Spacing\n",
       "\t Kohn-Sham gap (PBE)\n",
       "\t Relative permittivity\n",
@@ -144,25 +97,20 @@
       "\t Volume per Unit Cell\n",
       "\t Young's modulus\n",
       "\t Poisson ratio\n",
-      "\t Absorbance\n",
-      "\t\t Optical Transmittance from Absorbance and Reflectance and vise versa\n",
+      "\t Lamé's first parameter\n",
       "\t Magnetic deformation\n",
       "\t Compliance tensor (in Voigt notation)\n",
       "\t Snyder's optical sound velocity\n",
       "\t\t Calculate Snyder sound velocities\n",
-      "\t Reflectance\n",
-      "\t\t Optical Absorbance from the absorption coefficient, thickness and reflectance\n",
-      "\t\t Optical Transmittance from Absorbance and Reflectance and vise versa\n",
       "\t Formation Energy per Atom\n",
       "\t Strengthening Coefficient\n",
       "\t Band gap\n",
       "\t\t Estimate experimental band gaps from GW and DFT (PBE) calculations\n",
+      "\t\t Estimate experimental band gaps from DFT (PBE) calculations\n",
       "\t Peierls Stress\n",
+      "\t\t Peierls-Nabarro Stress for Dislocation Slip\n",
       "\t Shear modulus\n",
-      "\t Electron effective mass\n",
-      "\t\t Approximate electron mobility from effective mass and bulk modulus\n",
       "\t Bulk modulus\n",
-      "\t\t Approximate electron mobility from effective mass and bulk modulus\n",
       "\t Yield Stress\n",
       "\t Quasiparticle band gap (GW)\n",
       "\t\t Estimate experimental band gaps from GW and DFT (PBE) calculations\n",
@@ -172,7 +120,6 @@
       "\t Relative permeability\n",
       "\t\t Refractive index, relative permeability and permittivity\n",
       "\t Density\n",
-      "\t Electron mobility\n",
       "\t Electrical conductivity\n",
       "\t\t Wiedemann-Franz Law\n",
       "\t Energy per atom\n",
@@ -182,61 +129,54 @@
       "\t Snyder's total sound velocity\n",
       "\t Energy above hull\n",
       "\t Temperature\n",
+      "\t\t Debye model\n",
       "\t Piezoelectric Tensor\n",
       "\t Number of atomic sites\n",
-      "\t Wavelength\n",
-      "\t\t Optical Absorption coefficient alpha from extinction coeff and wavelength\n",
       "\t Resolved shear stress\n",
+      "\t\t Schmid's Law\n",
       "\t Temperature\n",
       "\t\t Wiedemann-Franz Law\n",
       "\t Average grain diameter\n",
       "\t Schmid factor\n",
       "\t Applied stress\n",
-      "\t Thickness\n",
-      "\t\t Optical Absorbance from the absorption coefficient, thickness and reflectance\n",
       "Models:\n",
-      "\t undefined\n",
+      "\t Debye model\n",
+      "\t\t Elastic tensor (in Voigt notation)\n",
+      "\t\t Crystallographic structure\n",
       "\t Estimate experimental band gaps from GW and DFT (PBE) calculations\n",
       "\t\t Quasiparticle band gap (GW)\n",
       "\t\t Kohn-Sham gap (PBE)\n",
       "\t Calculate Snyder sound velocities\n",
       "\t\t Elastic tensor (in Voigt notation)\n",
       "\t\t Crystallographic structure\n",
-      "\t Optical Reflectance from the complex refractive index\n",
-      "\t\t Reflectance\n",
-      "\t Optical Absorbance from the absorption coefficient, thickness and reflectance\n",
-      "\t\t Absorbance\n",
       "\t Clarke thermal conductivity\n",
       "\t\t Elastic tensor (in Voigt notation)\n",
       "\t\t Crystallographic structure\n",
       "\t Refractive index, relative permeability and permittivity\n",
       "\t\t Refractive index\n",
+      "\t\t Relative permittivity\n",
       "\t\t Relative permeability\n",
-      "\t\t Relative permittivity\n",
-      "\t Approximate electron mobility from effective mass and bulk modulus\n",
-      "\t\t Electron mobility\n",
       "\t Wiedemann-Franz Law\n",
       "\t\t Electrical conductivity\n",
       "\t\t Thermal conductivity, electronic contribution\n",
-      "\t undefined\n",
+      "\t Schmid's Law\n",
+      "\t\t Schmid factor\n",
+      "\t\t Applied stress\n",
       "\t Find Goldchmidt Tolerance Factor from ionic radii\n",
       "\t\t Goldschmidt tolerance factor\n",
       "\t Decorate crystal structure with oxidation state\n",
       "\t\t Crystallographic structure\n",
       "\t Perovskite Classifier\n",
       "\t\t Crystallographic structure (oxidation-state decorated)\n",
-      "\t undefined\n",
-      "\t Optical Absorption coefficient alpha from extinction coeff and wavelength\n",
-      "\t\t Absorption Coefficient\n",
-      "\t\t Extinction Coefficient\n",
-      "\t\t Wavelength\n",
-      "\t undefined\n",
+      "\t Peierls-Nabarro Stress for Dislocation Slip\n",
+      "\t\t Poisson ratio\n",
+      "\t\t Interplanar Spacing\n",
+      "\t\t Shear modulus\n",
+      "\t\t Interatomic Spacing\n",
+      "\t Estimate experimental band gaps from DFT (PBE) calculations\n",
+      "\t\t Kohn-Sham gap (PBE)\n",
       "\t Metallic Classifier\n",
-      "\t\t Kohn-Sham gap (PBE)\n",
-      "\t Optical Transmittance from Absorbance and Reflectance and vise versa\n",
-      "\t\t Transmittance\n",
-      "\t\t Reflectance\n",
-      "\t\t Absorbance\n"
+      "\t\t Kohn-Sham gap (PBE)\n"
      ]
     }
    ],
@@ -253,95 +193,77 @@
   },
   {
    "cell_type": "code",
-   "execution_count": 11,
-   "metadata": {
-    "ExecuteTime": {
-     "end_time": "2018-03-08T00:09:35.939610Z",
-     "start_time": "2018-03-08T00:09:35.932838Z"
-    }
-   },
+   "execution_count": 4,
+   "metadata": {},
    "outputs": [
     {
      "name": "stdout",
      "output_type": "stream",
      "text": [
-      "PropnetNode(node_type=<PropnetNodeType.SymbolType: 2>, node_value=<SymbolType.structure_oxi: <propnet.core.symbols.SymbolMetadata object at 0x113ae0de0>>)\n",
-      "PropnetNode(node_type=<PropnetNodeType.SymbolType: 2>, node_value=<SymbolType.is_metallic: <propnet.core.symbols.SymbolMetadata object at 0x113ae0f48>>)\n",
-      "PropnetNode(node_type=<PropnetNodeType.SymbolType: 2>, node_value=<SymbolType.structure: <propnet.core.symbols.SymbolMetadata object at 0x113b6e048>>)\n",
-      "PropnetNode(node_type=<PropnetNodeType.SymbolType: 2>, node_value=<SymbolType.pretty_formula: <propnet.core.symbols.SymbolMetadata object at 0x113b6e0c0>>)\n",
-      "PropnetNode(node_type=<PropnetNodeType.SymbolType: 2>, node_value=<SymbolType.prototype: <propnet.core.symbols.SymbolMetadata object at 0x113b6e138>>)\n",
-      "PropnetNode(node_type=<PropnetNodeType.SymbolType: 2>, node_value=<SymbolType.elastic_tensor_voigt: <propnet.core.symbols.SymbolMetadata object at 0x113b6e1b0>>)\n",
-      "PropnetNode(node_type=<PropnetNodeType.SymbolType: 2>, node_value=<SymbolType.interplanar_spacing: <propnet.core.symbols.SymbolMetadata object at 0x113b6e228>>)\n",
-      "PropnetNode(node_type=<PropnetNodeType.SymbolType: 2>, node_value=<SymbolType.final_energy: <propnet.core.symbols.SymbolMetadata object at 0x113b6e2a0>>)\n",
-      "PropnetNode(node_type=<PropnetNodeType.SymbolType: 2>, node_value=<SymbolType.goldschmidt_tolerance_factor: <propnet.core.symbols.SymbolMetadata object at 0x113b6e318>>)\n",
-      "PropnetNode(node_type=<PropnetNodeType.SymbolType: 2>, node_value=<SymbolType.thermal_conductivity: <propnet.core.symbols.SymbolMetadata object at 0x113b6e390>>)\n",
-      "PropnetNode(node_type=<PropnetNodeType.SymbolType: 2>, node_value=<SymbolType.refractive_index: <propnet.core.symbols.SymbolMetadata object at 0x113b6e408>>)\n",
-      "PropnetNode(node_type=<PropnetNodeType.SymbolType: 2>, node_value=<SymbolType.ionic_radius_b: <propnet.core.symbols.SymbolMetadata object at 0x113b6e480>>)\n",
-      "PropnetNode(node_type=<PropnetNodeType.SymbolType: 2>, node_value=<SymbolType.absorption_coefficient: <propnet.core.symbols.SymbolMetadata object at 0x113b6e4f8>>)\n",
-      "PropnetNode(node_type=<PropnetNodeType.SymbolType: 2>, node_value=<SymbolType.p_wave_modulus: <propnet.core.symbols.SymbolMetadata object at 0x113b6e570>>)\n",
-      "PropnetNode(node_type=<PropnetNodeType.SymbolType: 2>, node_value=<SymbolType.extinction_coefficient: <propnet.core.symbols.SymbolMetadata object at 0x113b6e5e8>>)\n",
-      "PropnetNode(node_type=<PropnetNodeType.SymbolType: 2>, node_value=<SymbolType.electronic_thermal_conductivity: <propnet.core.symbols.SymbolMetadata object at 0x113b6e660>>)\n",
-      "PropnetNode(node_type=<PropnetNodeType.SymbolType: 2>, node_value=<SymbolType.transmittance: <propnet.core.symbols.SymbolMetadata object at 0x113b6e6d8>>)\n",
-      "PropnetNode(node_type=<PropnetNodeType.SymbolType: 2>, node_value=<SymbolType.interatomic_spacing: <propnet.core.symbols.SymbolMetadata object at 0x113b6e750>>)\n",
-      "PropnetNode(node_type=<PropnetNodeType.SymbolType: 2>, node_value=<SymbolType.band_gap_pbe: <propnet.core.symbols.SymbolMetadata object at 0x113b6e7c8>>)\n",
-      "PropnetNode(node_type=<PropnetNodeType.SymbolType: 2>, node_value=<SymbolType.relative_permittivity: <propnet.core.symbols.SymbolMetadata object at 0x113b6e840>>)\n",
-      "PropnetNode(node_type=<PropnetNodeType.SymbolType: 2>, node_value=<SymbolType.snyder_acoustic_sound_velocity: <propnet.core.symbols.SymbolMetadata object at 0x113b6e8b8>>)\n",
-      "PropnetNode(node_type=<PropnetNodeType.SymbolType: 2>, node_value=<SymbolType.volume_unit_cell: <propnet.core.symbols.SymbolMetadata object at 0x113b6e930>>)\n",
-      "PropnetNode(node_type=<PropnetNodeType.SymbolType: 2>, node_value=<SymbolType.youngs_modulus: <propnet.core.symbols.SymbolMetadata object at 0x113b6e9a8>>)\n",
-      "PropnetNode(node_type=<PropnetNodeType.SymbolType: 2>, node_value=<SymbolType.poisson_ratio: <propnet.core.symbols.SymbolMetadata object at 0x113b6ea20>>)\n",
-      "PropnetNode(node_type=<PropnetNodeType.SymbolType: 2>, node_value=<SymbolType.absorbance: <propnet.core.symbols.SymbolMetadata object at 0x113b6ea98>>)\n",
-      "PropnetNode(node_type=<PropnetNodeType.SymbolType: 2>, node_value=<SymbolType.magnetic_deformation: <propnet.core.symbols.SymbolMetadata object at 0x113b6ec00>>)\n",
-      "PropnetNode(node_type=<PropnetNodeType.SymbolType: 2>, node_value=<SymbolType.compliance_tensor_voigt: <propnet.core.symbols.SymbolMetadata object at 0x113b6ec78>>)\n",
-      "PropnetNode(node_type=<PropnetNodeType.SymbolType: 2>, node_value=<SymbolType.snyder_optical_sound_velocity: <propnet.core.symbols.SymbolMetadata object at 0x113b6ecf0>>)\n",
-      "PropnetNode(node_type=<PropnetNodeType.SymbolType: 2>, node_value=<SymbolType.reflectance: <propnet.core.symbols.SymbolMetadata object at 0x113b6ed68>>)\n",
-      "PropnetNode(node_type=<PropnetNodeType.SymbolType: 2>, node_value=<SymbolType.formation_energy_per_atom: <propnet.core.symbols.SymbolMetadata object at 0x113b6ede0>>)\n",
-      "PropnetNode(node_type=<PropnetNodeType.SymbolType: 2>, node_value=<SymbolType.strengthening_coefficient: <propnet.core.symbols.SymbolMetadata object at 0x113b6ee58>>)\n",
-      "PropnetNode(node_type=<PropnetNodeType.SymbolType: 2>, node_value=<SymbolType.band_gap: <propnet.core.symbols.SymbolMetadata object at 0x113b6eed0>>)\n",
-      "PropnetNode(node_type=<PropnetNodeType.SymbolType: 2>, node_value=<SymbolType.peierls_stress: <propnet.core.symbols.SymbolMetadata object at 0x113b6ef48>>)\n",
-      "PropnetNode(node_type=<PropnetNodeType.SymbolType: 2>, node_value=<SymbolType.shear_modulus: <propnet.core.symbols.SymbolMetadata object at 0x113b86048>>)\n",
-      "PropnetNode(node_type=<PropnetNodeType.SymbolType: 2>, node_value=<SymbolType.electron_effective_mass: <propnet.core.symbols.SymbolMetadata object at 0x113b860c0>>)\n",
-      "PropnetNode(node_type=<PropnetNodeType.SymbolType: 2>, node_value=<SymbolType.bulk_modulus: <propnet.core.symbols.SymbolMetadata object at 0x113b86138>>)\n",
-      "PropnetNode(node_type=<PropnetNodeType.SymbolType: 2>, node_value=<SymbolType.yield_stress: <propnet.core.symbols.SymbolMetadata object at 0x113b861b0>>)\n",
-      "PropnetNode(node_type=<PropnetNodeType.SymbolType: 2>, node_value=<SymbolType.band_gap_gw: <propnet.core.symbols.SymbolMetadata object at 0x113b86228>>)\n",
-      "PropnetNode(node_type=<PropnetNodeType.SymbolType: 2>, node_value=<SymbolType.lattice_unit_cell: <propnet.core.symbols.SymbolMetadata object at 0x113b862a0>>)\n",
-      "PropnetNode(node_type=<PropnetNodeType.SymbolType: 2>, node_value=<SymbolType.ionic_radius_a: <propnet.core.symbols.SymbolMetadata object at 0x113b86318>>)\n",
-      "PropnetNode(node_type=<PropnetNodeType.SymbolType: 2>, node_value=<SymbolType.relative_permeability: <propnet.core.symbols.SymbolMetadata object at 0x113b86390>>)\n",
-      "PropnetNode(node_type=<PropnetNodeType.SymbolType: 2>, node_value=<SymbolType.density: <propnet.core.symbols.SymbolMetadata object at 0x113b86408>>)\n",
-      "PropnetNode(node_type=<PropnetNodeType.SymbolType: 2>, node_value=<SymbolType.electron_mobility: <propnet.core.symbols.SymbolMetadata object at 0x113b86480>>)\n",
-      "PropnetNode(node_type=<PropnetNodeType.SymbolType: 2>, node_value=<SymbolType.electrical_conductivity: <propnet.core.symbols.SymbolMetadata object at 0x113b864f8>>)\n",
-      "PropnetNode(node_type=<PropnetNodeType.SymbolType: 2>, node_value=<SymbolType.energy_per_atom: <propnet.core.symbols.SymbolMetadata object at 0x113b86570>>)\n",
-      "PropnetNode(node_type=<PropnetNodeType.SymbolType: 2>, node_value=<SymbolType.ionic_radius: <propnet.core.symbols.SymbolMetadata object at 0x113b865e8>>)\n",
-      "PropnetNode(node_type=<PropnetNodeType.SymbolType: 2>, node_value=<SymbolType.dislocation_movement_stress: <propnet.core.symbols.SymbolMetadata object at 0x113b86660>>)\n",
-      "PropnetNode(node_type=<PropnetNodeType.SymbolType: 2>, node_value=<SymbolType.snyder_total_sound_velocity: <propnet.core.symbols.SymbolMetadata object at 0x113b866d8>>)\n",
-      "PropnetNode(node_type=<PropnetNodeType.SymbolType: 2>, node_value=<SymbolType.energy_above_hull: <propnet.core.symbols.SymbolMetadata object at 0x113b86750>>)\n",
-      "PropnetNode(node_type=<PropnetNodeType.SymbolType: 2>, node_value=<SymbolType.debye_temperature: <propnet.core.symbols.SymbolMetadata object at 0x113b867c8>>)\n",
-      "PropnetNode(node_type=<PropnetNodeType.SymbolType: 2>, node_value=<SymbolType.piezoelectric_tensor: <propnet.core.symbols.SymbolMetadata object at 0x113b86840>>)\n",
-      "PropnetNode(node_type=<PropnetNodeType.SymbolType: 2>, node_value=<SymbolType.nsites: <propnet.core.symbols.SymbolMetadata object at 0x113b868b8>>)\n",
-      "PropnetNode(node_type=<PropnetNodeType.SymbolType: 2>, node_value=<SymbolType.wavelength: <propnet.core.symbols.SymbolMetadata object at 0x113b86930>>)\n",
-      "PropnetNode(node_type=<PropnetNodeType.SymbolType: 2>, node_value=<SymbolType.resolved_shear_stress: <propnet.core.symbols.SymbolMetadata object at 0x113b869a8>>)\n",
-      "PropnetNode(node_type=<PropnetNodeType.SymbolType: 2>, node_value=<SymbolType.temperature: <propnet.core.symbols.SymbolMetadata object at 0x113b86a20>>)\n",
-      "PropnetNode(node_type=<PropnetNodeType.SymbolType: 2>, node_value=<SymbolType.grain_diameter: <propnet.core.symbols.SymbolMetadata object at 0x113b86a98>>)\n",
-      "PropnetNode(node_type=<PropnetNodeType.SymbolType: 2>, node_value=<SymbolType.schmid_factor: <propnet.core.symbols.SymbolMetadata object at 0x113b86b10>>)\n",
-      "PropnetNode(node_type=<PropnetNodeType.SymbolType: 2>, node_value=<SymbolType.applied_stress: <propnet.core.symbols.SymbolMetadata object at 0x113b86b88>>)\n",
-      "PropnetNode(node_type=<PropnetNodeType.SymbolType: 2>, node_value=<SymbolType.thickness: <propnet.core.symbols.SymbolMetadata object at 0x113b86c00>>)\n",
-      "PropnetNode(node_type=<PropnetNodeType.Model: 4>, node_value={})\n",
+      "PropnetNode(node_type=<PropnetNodeType.SymbolType: 2>, node_value=<SymbolType.structure_oxi: <propnet.core.symbols.SymbolMetadata object at 0x109ce4048>>)\n",
+      "PropnetNode(node_type=<PropnetNodeType.SymbolType: 2>, node_value=<SymbolType.is_metallic: <propnet.core.symbols.SymbolMetadata object at 0x109ce42a0>>)\n",
+      "PropnetNode(node_type=<PropnetNodeType.SymbolType: 2>, node_value=<SymbolType.structure: <propnet.core.symbols.SymbolMetadata object at 0x109ce4318>>)\n",
+      "PropnetNode(node_type=<PropnetNodeType.SymbolType: 2>, node_value=<SymbolType.pretty_formula: <propnet.core.symbols.SymbolMetadata object at 0x109ce4390>>)\n",
+      "PropnetNode(node_type=<PropnetNodeType.SymbolType: 2>, node_value=<SymbolType.prototype: <propnet.core.symbols.SymbolMetadata object at 0x109ce4408>>)\n",
+      "PropnetNode(node_type=<PropnetNodeType.SymbolType: 2>, node_value=<SymbolType.elastic_tensor_voigt: <propnet.core.symbols.SymbolMetadata object at 0x109ce4480>>)\n",
+      "PropnetNode(node_type=<PropnetNodeType.SymbolType: 2>, node_value=<SymbolType.interplanar_spacing: <propnet.core.symbols.SymbolMetadata object at 0x109ce44f8>>)\n",
+      "PropnetNode(node_type=<PropnetNodeType.SymbolType: 2>, node_value=<SymbolType.final_energy: <propnet.core.symbols.SymbolMetadata object at 0x109ce4570>>)\n",
+      "PropnetNode(node_type=<PropnetNodeType.SymbolType: 2>, node_value=<SymbolType.goldschmidt_tolerance_factor: <propnet.core.symbols.SymbolMetadata object at 0x109ce45e8>>)\n",
+      "PropnetNode(node_type=<PropnetNodeType.SymbolType: 2>, node_value=<SymbolType.thermal_conductivity: <propnet.core.symbols.SymbolMetadata object at 0x109ce4660>>)\n",
+      "PropnetNode(node_type=<PropnetNodeType.SymbolType: 2>, node_value=<SymbolType.refractive_index: <propnet.core.symbols.SymbolMetadata object at 0x109ce46d8>>)\n",
+      "PropnetNode(node_type=<PropnetNodeType.SymbolType: 2>, node_value=<SymbolType.ionic_radius_b: <propnet.core.symbols.SymbolMetadata object at 0x109ce4750>>)\n",
+      "PropnetNode(node_type=<PropnetNodeType.SymbolType: 2>, node_value=<SymbolType.p_wave_modulus: <propnet.core.symbols.SymbolMetadata object at 0x109ce47c8>>)\n",
+      "PropnetNode(node_type=<PropnetNodeType.SymbolType: 2>, node_value=<SymbolType.electronic_thermal_conductivity: <propnet.core.symbols.SymbolMetadata object at 0x109ce4840>>)\n",
+      "PropnetNode(node_type=<PropnetNodeType.SymbolType: 2>, node_value=<SymbolType.interatomic_spacing: <propnet.core.symbols.SymbolMetadata object at 0x109ce48b8>>)\n",
+      "PropnetNode(node_type=<PropnetNodeType.SymbolType: 2>, node_value=<SymbolType.band_gap_pbe: <propnet.core.symbols.SymbolMetadata object at 0x109ce4930>>)\n",
+      "PropnetNode(node_type=<PropnetNodeType.SymbolType: 2>, node_value=<SymbolType.relative_permittivity: <propnet.core.symbols.SymbolMetadata object at 0x109ce49a8>>)\n",
+      "PropnetNode(node_type=<PropnetNodeType.SymbolType: 2>, node_value=<SymbolType.snyder_acoustic_sound_velocity: <propnet.core.symbols.SymbolMetadata object at 0x109ce4a20>>)\n",
+      "PropnetNode(node_type=<PropnetNodeType.SymbolType: 2>, node_value=<SymbolType.volume_unit_cell: <propnet.core.symbols.SymbolMetadata object at 0x109ce4a98>>)\n",
+      "PropnetNode(node_type=<PropnetNodeType.SymbolType: 2>, node_value=<SymbolType.youngs_modulus: <propnet.core.symbols.SymbolMetadata object at 0x109ce4b10>>)\n",
+      "PropnetNode(node_type=<PropnetNodeType.SymbolType: 2>, node_value=<SymbolType.poisson_ratio: <propnet.core.symbols.SymbolMetadata object at 0x109ce4b88>>)\n",
+      "PropnetNode(node_type=<PropnetNodeType.SymbolType: 2>, node_value=<SymbolType.lame_first_parameter: <propnet.core.symbols.SymbolMetadata object at 0x109ce4c00>>)\n",
+      "PropnetNode(node_type=<PropnetNodeType.SymbolType: 2>, node_value=<SymbolType.magnetic_deformation: <propnet.core.symbols.SymbolMetadata object at 0x109ce4c78>>)\n",
+      "PropnetNode(node_type=<PropnetNodeType.SymbolType: 2>, node_value=<SymbolType.compliance_tensor_voigt: <propnet.core.symbols.SymbolMetadata object at 0x109ce4cf0>>)\n",
+      "PropnetNode(node_type=<PropnetNodeType.SymbolType: 2>, node_value=<SymbolType.snyder_optical_sound_velocity: <propnet.core.symbols.SymbolMetadata object at 0x109ce4d68>>)\n",
+      "PropnetNode(node_type=<PropnetNodeType.SymbolType: 2>, node_value=<SymbolType.formation_energy_per_atom: <propnet.core.symbols.SymbolMetadata object at 0x109ce4de0>>)\n",
+      "PropnetNode(node_type=<PropnetNodeType.SymbolType: 2>, node_value=<SymbolType.strengthening_coefficient: <propnet.core.symbols.SymbolMetadata object at 0x109ce4e58>>)\n",
+      "PropnetNode(node_type=<PropnetNodeType.SymbolType: 2>, node_value=<SymbolType.band_gap: <propnet.core.symbols.SymbolMetadata object at 0x109ce4ed0>>)\n",
+      "PropnetNode(node_type=<PropnetNodeType.SymbolType: 2>, node_value=<SymbolType.peierls_stress: <propnet.core.symbols.SymbolMetadata object at 0x109ce4f48>>)\n",
+      "PropnetNode(node_type=<PropnetNodeType.SymbolType: 2>, node_value=<SymbolType.shear_modulus: <propnet.core.symbols.SymbolMetadata object at 0x109d11048>>)\n",
+      "PropnetNode(node_type=<PropnetNodeType.SymbolType: 2>, node_value=<SymbolType.bulk_modulus: <propnet.core.symbols.SymbolMetadata object at 0x109d110c0>>)\n",
+      "PropnetNode(node_type=<PropnetNodeType.SymbolType: 2>, node_value=<SymbolType.yield_stress: <propnet.core.symbols.SymbolMetadata object at 0x109d11138>>)\n",
+      "PropnetNode(node_type=<PropnetNodeType.SymbolType: 2>, node_value=<SymbolType.band_gap_gw: <propnet.core.symbols.SymbolMetadata object at 0x109d111b0>>)\n",
+      "PropnetNode(node_type=<PropnetNodeType.SymbolType: 2>, node_value=<SymbolType.lattice_unit_cell: <propnet.core.symbols.SymbolMetadata object at 0x109d11228>>)\n",
+      "PropnetNode(node_type=<PropnetNodeType.SymbolType: 2>, node_value=<SymbolType.ionic_radius_a: <propnet.core.symbols.SymbolMetadata object at 0x109d112a0>>)\n",
+      "PropnetNode(node_type=<PropnetNodeType.SymbolType: 2>, node_value=<SymbolType.relative_permeability: <propnet.core.symbols.SymbolMetadata object at 0x109d11318>>)\n",
+      "PropnetNode(node_type=<PropnetNodeType.SymbolType: 2>, node_value=<SymbolType.density: <propnet.core.symbols.SymbolMetadata object at 0x109d11390>>)\n",
+      "PropnetNode(node_type=<PropnetNodeType.SymbolType: 2>, node_value=<SymbolType.electrical_conductivity: <propnet.core.symbols.SymbolMetadata object at 0x109d11408>>)\n",
+      "PropnetNode(node_type=<PropnetNodeType.SymbolType: 2>, node_value=<SymbolType.energy_per_atom: <propnet.core.symbols.SymbolMetadata object at 0x109d11480>>)\n",
+      "PropnetNode(node_type=<PropnetNodeType.SymbolType: 2>, node_value=<SymbolType.ionic_radius: <propnet.core.symbols.SymbolMetadata object at 0x109d114f8>>)\n",
+      "PropnetNode(node_type=<PropnetNodeType.SymbolType: 2>, node_value=<SymbolType.dislocation_movement_stress: <propnet.core.symbols.SymbolMetadata object at 0x109d11570>>)\n",
+      "PropnetNode(node_type=<PropnetNodeType.SymbolType: 2>, node_value=<SymbolType.snyder_total_sound_velocity: <propnet.core.symbols.SymbolMetadata object at 0x109d115e8>>)\n",
+      "PropnetNode(node_type=<PropnetNodeType.SymbolType: 2>, node_value=<SymbolType.energy_above_hull: <propnet.core.symbols.SymbolMetadata object at 0x109d11660>>)\n",
+      "PropnetNode(node_type=<PropnetNodeType.SymbolType: 2>, node_value=<SymbolType.debye_temperature: <propnet.core.symbols.SymbolMetadata object at 0x109d116d8>>)\n",
+      "PropnetNode(node_type=<PropnetNodeType.SymbolType: 2>, node_value=<SymbolType.piezoelectric_tensor: <propnet.core.symbols.SymbolMetadata object at 0x109d11750>>)\n",
+      "PropnetNode(node_type=<PropnetNodeType.SymbolType: 2>, node_value=<SymbolType.nsites: <propnet.core.symbols.SymbolMetadata object at 0x109d117c8>>)\n",
+      "PropnetNode(node_type=<PropnetNodeType.SymbolType: 2>, node_value=<SymbolType.resolved_shear_stress: <propnet.core.symbols.SymbolMetadata object at 0x109d11840>>)\n",
+      "PropnetNode(node_type=<PropnetNodeType.SymbolType: 2>, node_value=<SymbolType.temperature: <propnet.core.symbols.SymbolMetadata object at 0x109d118b8>>)\n",
+      "PropnetNode(node_type=<PropnetNodeType.SymbolType: 2>, node_value=<SymbolType.grain_diameter: <propnet.core.symbols.SymbolMetadata object at 0x109d11930>>)\n",
+      "PropnetNode(node_type=<PropnetNodeType.SymbolType: 2>, node_value=<SymbolType.schmid_factor: <propnet.core.symbols.SymbolMetadata object at 0x109d119a8>>)\n",
+      "PropnetNode(node_type=<PropnetNodeType.SymbolType: 2>, node_value=<SymbolType.applied_stress: <propnet.core.symbols.SymbolMetadata object at 0x109d11a20>>)\n",
+      "PropnetNode(node_type=<PropnetNodeType.Model: 4>, node_value={'title': 'Debye model', 'tags': ['thermal'], 'references': [''], 'symbol_mapping': {'C_ij': 'elastic_tensor_voigt', 'd': 'debye_temperature', 'structure': 'structure'}, 'connections': [{'inputs': 'd', 'outputs': ['C_ij', 'structure']}], 'description': \"\\nAssuming a linear dispersion relationship between angular frequency and\\nwave number along with a free particle k-vector density of states, the\\nDebye model is a highly-effective estimate of low-temperature heat capacity.\\n\\nUsing the grand canonical ensemble, the model correctly predicts the transition\\nfrom increasing heat capacity at low temperatures to roughly constant heat\\ncapacity at high temperatures (Dulong Pétit rule). This transition occurs\\nroughly at the Debye temperature.\\n\\nThe Debye temperature can be shown to depend only on fundamental constants,\\ndensity of the material, and the effective sound velocity in the material.\\nThe effective sound velocity is in turn related to the material's bulk modulus.\\n\\nAt intermediate temperatures, especially those around the debye temperature,\\ndeviations in heat capacity may occur due to a breakdown in the linearity\\nof the dispersion relationship for real materials.\\n\\nThis model currently uses the implementation in pymatgen.\\n\"})\n",
       "PropnetNode(node_type=<PropnetNodeType.Model: 4>, node_value={'title': 'Estimate experimental band gaps from GW and DFT (PBE) calculations', 'tags': ['electronic'], 'references': ['doi:10.1021/acs.jpcc.7b07421'], 'symbol_mapping': {'E_g_GW': 'band_gap_gw', 'E_g_PBE': 'band_gap_pbe', 'E_g_expt': 'band_gap'}, 'connections': [{'inputs': 'E_g_expt', 'outputs': ['E_g_GW']}, {'inputs': 'E_g_GW', 'outputs': ['E_g_PBE']}], 'equations': ['E_g_expt - 0.998*E_g_GW + 0.014', 'E_g_expt - 1.358*E_g_PBE + 0.904'], 'description': '\\nBand gaps estimated using Density Functional Theory (and the PBE exchange-correlation\\nfunctional) typically underestimate the true band gap.'})\n",
       "PropnetNode(node_type=<PropnetNodeType.Model: 4>, node_value={'title': 'Calculate Snyder sound velocities', 'tags': ['elastic'], 'references': ['TODO'], 'symbol_mapping': {'C_ij': 'elastic_tensor_voigt', 'structure': 'structure', 'v_ac': 'snyder_acoustic_sound_velocity', 'v_op': 'snyder_optical_sound_velocity', 'v_tot': 'snyder_total_sound_velocity'}, 'connections': [{'inputs': 'v_ac', 'outputs': ['C_ij', 'structure']}, {'inputs': 'v_op', 'outputs': ['C_ij', 'structure']}], 'description': '\\nThis model currently uses the implementation in pymatgen.\\n'})\n",
-      "PropnetNode(node_type=<PropnetNodeType.Model: 4>, node_value={'title': 'Optical Reflectance from the complex refractive index', 'tags': ['optical'], 'references': ['url:https://unlcms.unl.edu/cas/physics/tsymbal/teaching/SSP-927/Section%2013_Optical_Properties_of_Solids.pdf'], 'symbol_mapping': {'n': 'refractive_index', 'k': 'extinction_coefficient', 'R': 'reflectance'}, 'connections': [{'inputs': ['n', 'k'], 'outputs': 'R'}], 'equations': ['R - ((1-n)**2+k**2)/((1+n)**2+k**2)'], 'description': '\\nReflectance R at the vacuum/material interface using real and imaginary parts of\\nthe complex refractive index.\\n'})\n",
-      "PropnetNode(node_type=<PropnetNodeType.Model: 4>, node_value={'title': 'Optical Absorbance from the absorption coefficient, thickness and reflectance', 'tags': ['optical'], 'references': ['url:https://unlcms.unl.edu/cas/physics/tsymbal/teaching/SSP-927/Section%2013_Optical_Properties_of_Solids.pdf'], 'symbol_mapping': {'alpha': 'absorption_coefficient', 't': 'thickness', 'R': 'reflectance', 'A': 'absorbance', 'T': 'transmittance'}, 'connections': [{'inputs': ['alpha', 't', 'R'], 'outputs': 'A'}], 'equations': ['A - (1 - R) * (1 - exp(-alpha * t))'], 'description': '\\nAbsorbance A quantifies the reduction of light intensity as it passes through the material,\\ni.e. I = I_0(1 - R - A), where I_0 is the intensity at the surface and I is the intensity of\\nthe light that comes out. R is the reflectance, which is the proportion of the reflected light\\nat the interface.\\n\\nFrequency-dependent absorption coefficient alpha models the rate of the exponential decay of\\nintensity as the light passes through medium, and is derived from the extinction coefficient k.'})\n",
       "PropnetNode(node_type=<PropnetNodeType.Model: 4>, node_value={'title': 'Clarke thermal conductivity', 'tags': ['thermal'], 'references': ['url:https://doi.org/10.1016/S0257-8972(02)00593-5'], 'symbol_mapping': {'C_ij': 'elastic_tensor_voigt', '_structure': 'structure', 't': 'thermal_conductivity'}, 'connections': [{'inputs': 't', 'outputs': ['C_ij', '_structure']}], 'description': '\\nBased on the model posited in https://doi.org/10.1016/S0257-8972(02)00593-5,\\npredicts the thermal conductivity of materials in the high temperature limit.\\nMaterials have smaller values of Clarke thermal conductivity should be expected\\nto have smaller thermal conductivity at high temperatures.\\n\\nIn particular, this model predicts that a material will have low thermal conductivity\\nat high temperatures if it has the following broad characteristics\\n\\n1) A large molecular weight\\n2) A complex crystal structure\\n3) Non-directional bonding\\n4) A large number of different atoms per molecule\\n\\nThis model currently uses the implementation in pymatgen.'})\n",
-      "PropnetNode(node_type=<PropnetNodeType.Model: 4>, node_value={'title': 'Refractive index, relative permeability and permittivity', 'tags': ['optical'], 'references': ['url:https://en.wikipedia.org/wiki/Refractive_index#Relative_permittivity_and_permeability}'], 'symbol_mapping': {'Er': 'relative_permittivity', 'Ur': 'relative_permeability', 'n': 'refractive_index'}, 'connections': [{'inputs': ['Ur', 'Er'], 'outputs': 'n'}, {'inputs': ['Er', 'n'], 'outputs': 'Ur'}, {'inputs': ['Ur', 'n'], 'outputs': 'Er'}], 'equations': ['n - sqrt(Ur*Er)'], 'description': '\\nThe refractive index gives the factor by which the speed of light is reduced in a medium.\\n\\nLikewise, modeling the induced magnetic and electric dipoles as linear within a material,\\na relative spatial electrical permittivity and relative spatial magnetic permeability\\narise from consideration of the total electrical and magnetic fields.\\n\\nFrom the Maxwell Relations, the index of refraction is equal to the geometric mean  of the\\nrelative permittivity and the relative permeability.\\n'})\n",
-      "PropnetNode(node_type=<PropnetNodeType.Model: 4>, node_value={'title': 'Approximate electron mobility from effective mass and bulk modulus', 'tags': ['electronic'], 'references': ['doi:10.1039/C4EE03157A'], 'symbol_mapping': {'m_e': 'electron_effective_mass', 'K': 'bulk_modulus', 'mu_e': 'electron_mobility'}, 'connections': [{'inputs': ['m_e', 'K'], 'outputs': ['mu_e']}], 'equations': ['mu_e - 1E9 * 1E4 * 1.2E-14 * K**1 * m_e**-1.5'], 'description': '\\nThe electron mobility is difficult to model purely from first principles.\\nThis is a semi-empirical model to approximate the electron mobility based on the bulk modulus and the electron\\neffective mass - two quantities that are readily accessible from first-principles calculations.\\nThe accuracy for band conductors is typically within half and orfer of magnitude.'})\n",
+      "PropnetNode(node_type=<PropnetNodeType.Model: 4>, node_value={'title': 'Refractive index, relative permeability and permittivity', 'tags': ['optical'], 'references': ['url:https://en.wikipedia.org/wiki/Refractive_index#Relative_permittivity_and_permeability}'], 'symbol_mapping': {'Er': 'relative_permeability', 'Ur': 'relative_permittivity', 'n': 'refractive_index'}, 'connections': [{'inputs': ['Ur', 'Er'], 'outputs': 'n'}, {'inputs': ['Er', 'n'], 'outputs': 'Ur'}, {'inputs': ['Ur', 'n'], 'outputs': 'Er'}], 'equations': ['n - sqrt(Ur*Er)'], 'description': '\\nThe refractive index gives the factor by which the speed of light is reduced in a medium.\\n\\nLikewise, modeling the induced magnetic and electric dipoles as linear within a material,\\na relative spatial electrical permittivity and relative spatial magnetic permeability\\narise from consideration of the total electrical and magnetic fields.\\n\\nFrom the Maxwell Relations, the index of refraction is equal to the geometric mean  of the\\nrelative permittivity and the relative permeability.\\n'})\n",
       "PropnetNode(node_type=<PropnetNodeType.Model: 4>, node_value={'title': 'Wiedemann-Franz Law', 'tags': ['thermal', 'empirical'], 'references': ['url:http://hyperphysics.phy-astr.gsu.edu/hbase/thermo/thercond.html#c2'], 'symbol_mapping': {'T': 'temperature', '_is_metallic': 'is_metallic', 'k': 'electronic_thermal_conductivity', 'o': 'electrical_conductivity'}, 'connections': [{'inputs': ['T', 'k', '_is_metallic'], 'outputs': ['o']}, {'inputs': ['T', 'o', '_is_metallic'], 'outputs': ['k']}], 'equations': ['T * 2.45*10**-8 * o - k'], 'description': '\\nThe Wiedemann-Franz Law states that the ratio of the\\nelectronic component of thermal conductivity to electrical\\nconductivity is proportional to temperature.\\n\\nThis model is based on the application of the drude model, using\\npredictions from the kinetic model of an ideal gas. Thus, the\\nWiedemann-Franz Law is only widely applicable to metallic solids.\\n\\nIn general the WFL constant (2.45E-8) may vary between metals due\\nto deviations from the free electron model. In particular, there\\nmay be significant deviations from this model at intermediate\\ntemperatures, whereas strong agreement has been observed at\\nboth low and high temperatures.\\n\\nStrongly correllated systems can also exhibit substantial deviations\\nfrom this relation where heat and charge transfer become decoupled.'})\n",
-      "PropnetNode(node_type=<PropnetNodeType.Model: 4>, node_value={})\n",
+      "PropnetNode(node_type=<PropnetNodeType.Model: 4>, node_value={'title': \"Schmid's Law\", 'tags': ['mechanical'], 'references': ['url:https://en.wikipedia.org/wiki/Schmid%27s_law'], 'symbol_mapping': {'T': 'resolved_shear_stress', 'm': 'schmid_factor', 'σ': 'applied_stress'}, 'connections': [{'inputs': 'T', 'outputs': ['m', 'σ']}], 'equations': ['T-mσ'], 'description': \"\\nSchmid's Law states that the critically resolved shear stress is equal\\nto the stress applied to the material multipled by a geometric factor combining\\nangles of the glide plane and glide direction.\"})\n",
       "PropnetNode(node_type=<PropnetNodeType.Model: 4>, node_value={'title': 'Find Goldchmidt Tolerance Factor from ionic radii', 'tags': ['stability'], 'references': [], 'symbol_mapping': {'r_anion': 'ionic_radius', 'r_cation_A': 'ionic_radius', 'r_cation_B': 'ionic_radius', 't': 'goldschmidt_tolerance_factor'}, 'connections': [{'inputs': ['r_cation_B', 'r_cation_A', 'r_anion'], 'outputs': 't'}], 'constants': [{'r_anion': 1.28}], 'equations': ['t - (r_cation_A + r_anion)/(2**.5 * (r_cation_B + r_anion))'], 'description': '\\nThe Goldchmidt Tolerance Factor is a dimensionless number used to indicate\\nthe stability and distorition of crystal structures.\\n\\nIt can be reliably used as a metric in perovskites and ilmenites.'})\n",
       "PropnetNode(node_type=<PropnetNodeType.Model: 4>, node_value={'title': 'Decorate crystal structure with oxidation state', 'tags': ['transformations'], 'references': ['TODO'], 'symbol_mapping': {'s': 'structure', 's_oxi': 'structure_oxi'}, 'connections': [{'inputs': 's_oxi', 'outputs': ['s']}], 'description': '\\nThis model attempts to work out what oxidation state is on each crystallographic\\nsite using the materials analysis code pymatgen.'})\n",
       "PropnetNode(node_type=<PropnetNodeType.Model: 4>, node_value={'title': 'Perovskite Classifier', 'tags': ['classifier'], 'symbol_mapping': {'r_A': 'ionic_radius_a', 'r_B': 'ionic_radius_b', 's': 'structure_oxi'}, 'connections': [{'inputs': ['r_A', 'r_B'], 'outputs': ['s']}], 'description': '\\nThis model classifies whether a crystal is a perovskite, and returns information\\non the A-site ionic radius and B-site ionic radius.'})\n",
-      "PropnetNode(node_type=<PropnetNodeType.Model: 4>, node_value={})\n",
-      "PropnetNode(node_type=<PropnetNodeType.Model: 4>, node_value={'title': 'Optical Absorption coefficient alpha from extinction coeff and wavelength', 'tags': ['optical'], 'references': ['https://en.wikipedia.org/wiki/Refractive_index#Complex_refractive_indexf', 'url:https://unlcms.unl.edu/cas/physics/tsymbal/teaching/SSP-927/Section%2013_Optical_Properties_of_Solids.pdf'], 'symbol_mapping': {'alpha': 'absorption_coefficient', 'k': 'extinction_coefficient', 'l': 'wavelength'}, 'connections': [{'inputs': ['k', 'l'], 'outputs': 'alpha'}, {'inputs': ['alpha', 'l'], 'outputs': 'k'}, {'inputs': ['k', 'alpha'], 'outputs': 'l'}], 'equations': ['alpha - (4*pi*k*l**-1)'], 'description': '\\nAbsorption coefficient characterizes the decay of intensity as light goes through the material.\\nIt scales linearly with frequency and extinction coefficient (imaginary part of relative permittivity).\\n'})\n",
-      "PropnetNode(node_type=<PropnetNodeType.Model: 4>, node_value={})\n",
-      "PropnetNode(node_type=<PropnetNodeType.Model: 4>, node_value={'title': 'Metallic Classifier', 'tags': ['classifier'], 'symbol_mapping': {'E_g': 'band_gap_pbe', 'is_metallic': 'is_metallic'}, 'connections': [{'inputs': 'is_metallic', 'outputs': ['E_g']}], 'description': '\\nThis model returns true if band gap is zero.\\n'})\n",
-      "PropnetNode(node_type=<PropnetNodeType.Model: 4>, node_value={'title': 'Optical Transmittance from Absorbance and Reflectance and vise versa', 'tags': ['optical'], 'references': [''], 'symbol_mapping': {'T': 'transmittance', 'R': 'reflectance', 'A': 'absorbance'}, 'connections': [{'inputs': ['A', 'R'], 'outputs': 'T'}, {'inputs': ['T', 'A'], 'outputs': 'R'}, {'inputs': ['T', 'R'], 'outputs': 'A'}], 'equations': ['1 - A - T - R'], 'description': '\\nTransmittance T is the portion of the transmitted intencity of the incident light.\\nReflectance R is the amout of reflected light.\\nAbsorbance A is the amount of absorbed light.\\n\\nThese 3 quantities add up to 1.\\n'})\n"
+      "PropnetNode(node_type=<PropnetNodeType.Model: 4>, node_value={'title': 'Peierls-Nabarro Stress for Dislocation Slip', 'tags': ['dislocations'], 'references': ['url:https://en.wikipedia.org/wiki/Peierls_stress}'], 'symbol_mapping': {'G': 'shear_modulus', 'T_pn': 'peierls_stress', 'a': 'interplanar_spacing', 'b': 'interatomic_spacing', 'ν': 'poisson_ratio'}, 'connections': [{'inputs': 'T_pn', 'outputs': ['ν', 'a', 'G', 'b']}], 'equations': ['T_pn - G*sp.E**(-2*sp.pi*a/(1-ν)/b)'], 'description': '\\nPeierls stress is the force required to move a dislocation within a plane of atoms in a unit cell.'})\n",
+      "PropnetNode(node_type=<PropnetNodeType.Model: 4>, node_value={'title': 'Estimate experimental band gaps from DFT (PBE) calculations', 'tags': ['electronic'], 'references': ['doi:10.1021/co200012w'], 'symbol_mapping': {'E_g_PBE': 'band_gap_pbe', 'E_g_expt': 'band_gap'}, 'connections': [{'inputs': 'E_g_expt', 'outputs': ['E_g_PBE']}], 'equations': ['E_g_expt - 1.348*E_g_pbe + 0.913'], 'description': '\\nBand gaps estimated using Density Functional Theory (and the PBE exchange-correlation\\nfunctional) typically underestimate the true band gap. A linear least squares fit\\ncan provide an estimate of the true band gap from the PBE gap (R² = 0.886 when tested\\nagainst 100 compounds with gaps between ~1 and ~12 eV).'})\n",
+      "PropnetNode(node_type=<PropnetNodeType.Model: 4>, node_value={'title': 'Metallic Classifier', 'tags': ['classifier'], 'symbol_mapping': {'E_g': 'band_gap_pbe', 'is_metallic': 'is_metallic'}, 'connections': [{'inputs': 'is_metallic', 'outputs': ['E_g']}], 'description': '\\nThis model returns true if band gap is zero.\\n'})\n"
      ]
     }
    ],
@@ -368,14 +290,8 @@
   },
   {
    "cell_type": "code",
-   "execution_count": 20,
-   "metadata": {
-    "ExecuteTime": {
-     "end_time": "2018-03-06T22:16:17.859977Z",
-     "start_time": "2018-03-06T22:16:17.856537Z"
-    },
-    "collapsed": true
-   },
+   "execution_count": 5,
+   "metadata": {},
    "outputs": [],
    "source": [
     "from propnet.symbols import SymbolType"
@@ -383,14 +299,8 @@
   },
   {
    "cell_type": "code",
-   "execution_count": 21,
-   "metadata": {
-    "ExecuteTime": {
-     "end_time": "2018-03-06T22:16:20.631269Z",
-     "start_time": "2018-03-06T22:16:20.627047Z"
-    },
-    "collapsed": true
-   },
+   "execution_count": 6,
+   "metadata": {},
    "outputs": [],
    "source": [
     "symbol_type_object = SymbolType['youngs_modulus'].value"
@@ -398,13 +308,8 @@
   },
   {
    "cell_type": "code",
-   "execution_count": 22,
-   "metadata": {
-    "ExecuteTime": {
-     "end_time": "2018-03-06T22:16:24.405521Z",
-     "start_time": "2018-03-06T22:16:24.400650Z"
-    }
-   },
+   "execution_count": 7,
+   "metadata": {},
    "outputs": [
     {
      "data": {
@@ -421,7 +326,7 @@
        " 'units': <Quantity(1.0, 'gigapascal')>}"
       ]
      },
-     "execution_count": 22,
+     "execution_count": 7,
      "metadata": {},
      "output_type": "execute_result"
     }
@@ -443,14 +348,8 @@
   },
   {
    "cell_type": "code",
-   "execution_count": 23,
-   "metadata": {
-    "ExecuteTime": {
-     "end_time": "2018-03-06T22:17:45.664137Z",
-     "start_time": "2018-03-06T22:17:45.660559Z"
-    },
-    "collapsed": true
-   },
+   "execution_count": 8,
+   "metadata": {},
    "outputs": [],
    "source": [
     "from propnet.symbols import SymbolType\n",
@@ -459,14 +358,8 @@
   },
   {
    "cell_type": "code",
-   "execution_count": 24,
-   "metadata": {
-    "ExecuteTime": {
-     "end_time": "2018-03-06T22:17:51.240412Z",
-     "start_time": "2018-03-06T22:17:51.236275Z"
-    },
-    "collapsed": true
-   },
+   "execution_count": 9,
+   "metadata": {},
    "outputs": [],
    "source": [
     "youngs_modulus_type = SymbolType['youngs_modulus'].value\n",
@@ -475,13 +368,8 @@
   },
   {
    "cell_type": "code",
-   "execution_count": 25,
-   "metadata": {
-    "ExecuteTime": {
-     "end_time": "2018-03-06T22:18:39.272626Z",
-     "start_time": "2018-03-06T22:18:39.268045Z"
-    }
-   },
+   "execution_count": 10,
+   "metadata": {},
    "outputs": [
     {
      "data": {
@@ -503,7 +391,7 @@
        " 'value': 200}"
       ]
      },
-     "execution_count": 25,
+     "execution_count": 10,
      "metadata": {},
      "output_type": "execute_result"
     }
@@ -530,14 +418,8 @@
   },
   {
    "cell_type": "code",
-   "execution_count": 26,
-   "metadata": {
-    "ExecuteTime": {
-     "end_time": "2018-03-06T22:19:52.791155Z",
-     "start_time": "2018-03-06T22:19:52.787061Z"
-    },
-    "collapsed": true
-   },
+   "execution_count": 11,
+   "metadata": {},
    "outputs": [],
    "source": [
     "from propnet import Material\n",
@@ -547,14 +429,8 @@
   },
   {
    "cell_type": "code",
-   "execution_count": 27,
-   "metadata": {
-    "ExecuteTime": {
-     "end_time": "2018-03-06T22:20:01.802561Z",
-     "start_time": "2018-03-06T22:20:01.797225Z"
-    },
-    "collapsed": true
-   },
+   "execution_count": 12,
+   "metadata": {},
    "outputs": [],
    "source": [
     "mild_steel = Material()\n",
@@ -564,19 +440,14 @@
   },
   {
    "cell_type": "code",
-   "execution_count": 28,
-   "metadata": {
-    "ExecuteTime": {
-     "end_time": "2018-03-06T22:20:04.538559Z",
-     "start_time": "2018-03-06T22:20:04.533676Z"
-    }
-   },
+   "execution_count": 14,
+   "metadata": {},
    "outputs": [
     {
      "name": "stdout",
      "output_type": "stream",
      "text": [
-      "Material: 0aae621a-318d-481c-9891-b2b1acbc07da\n",
+      "Material: 7d95f9a2-fd86-456b-8b6c-8435000a2353\n",
       "\tyoungs_modulus:\t200\n",
       "\n"
      ]
@@ -606,66 +477,45 @@
   },
   {
    "cell_type": "code",
-   "execution_count": 38,
-   "metadata": {
-    "ExecuteTime": {
-     "end_time": "2018-03-06T22:28:55.807310Z",
-     "start_time": "2018-03-06T22:28:55.749881Z"
-    }
-   },
+   "execution_count": 24,
+   "metadata": {},
+   "outputs": [],
+   "source": [
+    "## Setting up the example:\n",
+    "from propnet import Propnet\n",
+    "p = Propnet()\n",
+    "\n",
+    "silica = Material()\n",
+    "refractive_index = Symbol(SymbolType['refractive_index'], 1.458, [])\n",
+    "relative_permittivity = Symbol(SymbolType['relative_permittivity'], 3.9, [])\n",
+    "\n",
+    "silica.add_property(refractive_index)\n",
+    "silica.add_property(relative_permittivity)\n",
+    "\n",
+    "p.add_material(silica)"
+   ]
+  },
+  {
+   "cell_type": "markdown",
+   "metadata": {},
+   "source": [
+    "Propnet can now examine the input values and identify if any models can be used to derive additional properties.\n",
+    "\n",
+    "In this example, we've provided the relative permittivity and index of refraction of silica. Thus, using the canonical relationship from electromagnetism, we expect Propnet to properly derive the relative permeability.\n",
+    "\n",
+    "Re-examining the material object previously created, a new Symbol object, the relative permeability, is now associated with that material."
+   ]
+  },
+  {
+   "cell_type": "code",
+   "execution_count": 25,
+   "metadata": {},
    "outputs": [
     {
      "name": "stdout",
      "output_type": "stream",
      "text": [
-      "'ascii' codec can't decode byte 0xc3 in position 626: ordinal not in range(128)\n",
-      "'ascii' codec can't decode byte 0xcf in position 176: ordinal not in range(128)\n",
-      "'ascii' codec can't decode byte 0xce in position 258: ordinal not in range(128)\n",
-      "'ascii' codec can't decode byte 0xc2 in position 529: ordinal not in range(128)\n"
-     ]
-    }
-   ],
-   "source": [
-    "## Setting up the example:\n",
-    "from propnet import Propnet\n",
-    "p = Propnet()\n",
-    "\n",
-    "silica = Material()\n",
-    "refractive_index = Symbol(SymbolType['refractive_index'], 1.458, [])\n",
-    "relative_permittivity = Symbol(SymbolType['relative_permittivity'], 3.9, [])\n",
-    "\n",
-    "silica.add_property(refractive_index)\n",
-    "silica.add_property(relative_permittivity)\n",
-    "\n",
-    "p.add_material(silica)"
-   ]
-  },
-  {
-   "cell_type": "markdown",
-   "metadata": {},
-   "source": [
-    "Propnet can now examine the input values and identify if any models can be used to derive additional properties.\n",
-    "\n",
-    "In this example, we've provided the relative permittivity and index of refraction of silica. Thus, using the canonical relationship from electromagnetism, we expect Propnet to properly derive the relative permeability.\n",
-    "\n",
-    "Re-examining the material object previously created, a new Symbol object, the relative permeability, is now associated with that material."
-   ]
-  },
-  {
-   "cell_type": "code",
-   "execution_count": 39,
-   "metadata": {
-    "ExecuteTime": {
-     "end_time": "2018-03-06T22:28:57.491070Z",
-     "start_time": "2018-03-06T22:28:57.457951Z"
-    }
-   },
-   "outputs": [
-    {
-     "name": "stdout",
-     "output_type": "stream",
-     "text": [
-      "Material: 7f12bd60-4f7c-4c50-a606-f386258bc0fe\n",
+      "Material: 655b0593-87dd-4452-9bce-190e879af5b6\n",
       "\trefractive_index:\t1.458\n",
       "\trelative_permittivity:\t3.9\n",
       "\trelative_permeability:\t0.545067692307692\n",
@@ -697,13 +547,8 @@
   },
   {
    "cell_type": "code",
-   "execution_count": 16,
-   "metadata": {
-    "ExecuteTime": {
-     "end_time": "2018-03-07T18:20:14.930050Z",
-     "start_time": "2018-03-07T18:20:14.916841Z"
-    }
-   },
+   "execution_count": 34,
+   "metadata": {},
    "outputs": [
     {
      "name": "stdout",
@@ -750,13 +595,8 @@
   },
   {
    "cell_type": "code",
-   "execution_count": 17,
-   "metadata": {
-    "ExecuteTime": {
-     "end_time": "2018-03-07T18:20:18.005363Z",
-     "start_time": "2018-03-07T18:20:18.000593Z"
-    }
-   },
+   "execution_count": 36,
+   "metadata": {},
    "outputs": [
     {
      "name": "stdout",
@@ -785,18 +625,9 @@
   },
   {
    "cell_type": "code",
-<<<<<<< HEAD
-   "execution_count": 18,
-   "metadata": {
-    "ExecuteTime": {
-     "end_time": "2018-03-07T18:20:21.386434Z",
-     "start_time": "2018-03-07T18:20:21.364714Z"
-    }
-=======
    "execution_count": 37,
    "metadata": {
     "scrolled": true
->>>>>>> 5aed934a
    },
    "outputs": [
     {
@@ -805,7 +636,7 @@
        "{'n': 1.45120639469374, 'successful': True}"
       ]
      },
-     "execution_count": 18,
+     "execution_count": 37,
      "metadata": {},
      "output_type": "execute_result"
     }
@@ -887,14 +718,8 @@
   },
   {
    "cell_type": "code",
-   "execution_count": 41,
-   "metadata": {
-    "ExecuteTime": {
-     "end_time": "2018-03-06T22:29:37.313892Z",
-     "start_time": "2018-03-06T22:29:37.310697Z"
-    },
-    "collapsed": true
-   },
+   "execution_count": 15,
+   "metadata": {},
    "outputs": [],
    "source": [
     "from pint import UnitRegistry"
@@ -902,14 +727,8 @@
   },
   {
    "cell_type": "code",
-   "execution_count": 42,
-   "metadata": {
-    "ExecuteTime": {
-     "end_time": "2018-03-06T22:29:39.091738Z",
-     "start_time": "2018-03-06T22:29:38.985933Z"
-    },
-    "collapsed": true
-   },
+   "execution_count": 16,
+   "metadata": {},
    "outputs": [],
    "source": [
     "ureg = UnitRegistry()"
@@ -917,13 +736,8 @@
   },
   {
    "cell_type": "code",
-   "execution_count": 43,
-   "metadata": {
-    "ExecuteTime": {
-     "end_time": "2018-03-06T22:29:40.693653Z",
-     "start_time": "2018-03-06T22:29:40.688612Z"
-    }
-   },
+   "execution_count": 19,
+   "metadata": {},
    "outputs": [
     {
      "data": {
@@ -931,7 +745,7 @@
        "(1, (('gigapascal', 1.0),))"
       ]
      },
-     "execution_count": 43,
+     "execution_count": 19,
      "metadata": {},
      "output_type": "execute_result"
     }
@@ -942,14 +756,8 @@
   },
   {
    "cell_type": "code",
-   "execution_count": 44,
-   "metadata": {
-    "ExecuteTime": {
-     "end_time": "2018-03-06T22:29:44.389675Z",
-     "start_time": "2018-03-06T22:29:44.385603Z"
-    },
-    "collapsed": true
-   },
+   "execution_count": 24,
+   "metadata": {},
    "outputs": [],
    "source": [
     "node_list = list(p.graph.nodes)"
@@ -957,14 +765,8 @@
   },
   {
    "cell_type": "code",
-   "execution_count": 45,
-   "metadata": {
-    "ExecuteTime": {
-     "end_time": "2018-03-06T22:29:46.101964Z",
-     "start_time": "2018-03-06T22:29:46.099096Z"
-    },
-    "collapsed": true
-   },
+   "execution_count": 27,
+   "metadata": {},
    "outputs": [],
    "source": [
     "from enum import Enum"
@@ -972,20 +774,15 @@
   },
   {
    "cell_type": "code",
-   "execution_count": 46,
-   "metadata": {
-    "ExecuteTime": {
-     "end_time": "2018-03-06T22:29:47.360396Z",
-     "start_time": "2018-03-06T22:29:47.354284Z"
-    }
-   },
+   "execution_count": 32,
+   "metadata": {},
    "outputs": [
     {
      "name": "stdout",
      "output_type": "stream",
      "text": [
-      "PropnetNode(node_type=<PropnetNodeType.SymbolType: 2>, node_value=<SymbolType.elastic_tensor_voigt: <propnet.core.symbols.SymbolMetadata object at 0x10524f318>>)\n",
-      "<class 'propnet.core.graph.PropnetNode'>\n"
+      "<class 'propnet.models.ElasticComplianceVoigtConverter.ElasticComplianceVoigtConverter'>\n",
+      "<class 'abc.ABCMeta'>\n"
      ]
     }
    ],
@@ -1000,13 +797,8 @@
   },
   {
    "cell_type": "code",
-   "execution_count": 47,
-   "metadata": {
-    "ExecuteTime": {
-     "end_time": "2018-03-06T22:29:56.612891Z",
-     "start_time": "2018-03-06T22:29:56.496620Z"
-    }
-   },
+   "execution_count": 33,
+   "metadata": {},
    "outputs": [
     {
      "ename": "AttributeError",
@@ -1015,7 +807,7 @@
      "traceback": [
       "\u001b[0;31m---------------------------------------------------------------------------\u001b[0m",
       "\u001b[0;31mAttributeError\u001b[0m                            Traceback (most recent call last)",
-      "\u001b[0;32m<ipython-input-47-5b5f1965f881>\u001b[0m in \u001b[0;36m<module>\u001b[0;34m()\u001b[0m\n\u001b[0;32m----> 1\u001b[0;31m \u001b[0mmy_material\u001b[0m \u001b[0;34m=\u001b[0m \u001b[0mMaterial\u001b[0m\u001b[0;34m.\u001b[0m\u001b[0mfrom_mpid\u001b[0m\u001b[0;34m(\u001b[0m\u001b[0;34m\"mp-12345\"\u001b[0m\u001b[0;34m)\u001b[0m\u001b[0;34m\u001b[0m\u001b[0m\n\u001b[0m\u001b[1;32m      2\u001b[0m \u001b[0mp\u001b[0m\u001b[0;34m.\u001b[0m\u001b[0madd_material\u001b[0m\u001b[0;34m(\u001b[0m\u001b[0mmy_material\u001b[0m\u001b[0;34m)\u001b[0m\u001b[0;34m\u001b[0m\u001b[0m\n",
+      "\u001b[0;32m<ipython-input-33-5b5f1965f881>\u001b[0m in \u001b[0;36m<module>\u001b[0;34m()\u001b[0m\n\u001b[0;32m----> 1\u001b[0;31m \u001b[0mmy_material\u001b[0m \u001b[0;34m=\u001b[0m \u001b[0mMaterial\u001b[0m\u001b[0;34m.\u001b[0m\u001b[0mfrom_mpid\u001b[0m\u001b[0;34m(\u001b[0m\u001b[0;34m\"mp-12345\"\u001b[0m\u001b[0;34m)\u001b[0m\u001b[0;34m\u001b[0m\u001b[0m\n\u001b[0m\u001b[1;32m      2\u001b[0m \u001b[0mp\u001b[0m\u001b[0;34m.\u001b[0m\u001b[0madd_material\u001b[0m\u001b[0;34m(\u001b[0m\u001b[0mmy_material\u001b[0m\u001b[0;34m)\u001b[0m\u001b[0;34m\u001b[0m\u001b[0m\n",
       "\u001b[0;31mAttributeError\u001b[0m: type object 'Material' has no attribute 'from_mpid'"
      ]
     }
@@ -1034,23 +826,9 @@
   },
   {
    "cell_type": "code",
-   "execution_count": 48,
-   "metadata": {
-    "ExecuteTime": {
-     "end_time": "2018-03-07T01:57:12.155524Z",
-     "start_time": "2018-03-07T01:57:12.149444Z"
-    }
-   },
-   "outputs": [
-    {
-     "ename": "SyntaxError",
-     "evalue": "unexpected EOF while parsing (<ipython-input-48-94a310fbd9fe>, line 3)",
-     "output_type": "error",
-     "traceback": [
-      "\u001b[0;36m  File \u001b[0;32m\"<ipython-input-48-94a310fbd9fe>\"\u001b[0;36m, line \u001b[0;32m3\u001b[0m\n\u001b[0;31m    \u001b[0m\n\u001b[0m    ^\u001b[0m\n\u001b[0;31mSyntaxError\u001b[0m\u001b[0;31m:\u001b[0m unexpected EOF while parsing\n"
-     ]
-    }
-   ],
+   "execution_count": null,
+   "metadata": {},
+   "outputs": [],
    "source": [
     "class MySampleModel(AbstractModel):\n",
     "    \n",
@@ -1060,9 +838,9 @@
  ],
  "metadata": {
   "kernelspec": {
-   "display_name": "propnet-dev",
+   "display_name": "Python 3",
    "language": "python",
-   "name": "propnet-dev"
+   "name": "python3"
   },
   "language_info": {
    "codemirror_mode": {
@@ -1074,7 +852,7 @@
    "name": "python",
    "nbconvert_exporter": "python",
    "pygments_lexer": "ipython3",
-   "version": "3.6.4"
+   "version": "3.6.3"
   }
  },
  "nbformat": 4,
